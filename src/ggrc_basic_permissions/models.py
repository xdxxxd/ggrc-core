# Copyright (C) 2016 Google Inc.
# Licensed under http://www.apache.org/licenses/LICENSE-2.0 <see LICENSE file>

import json
<<<<<<< HEAD
from flask import current_app
=======
from logging import getLogger

>>>>>>> f513769a
from sqlalchemy.orm import backref

from ggrc import db
from ggrc.models import all_models
from ggrc.builder import simple_property
from ggrc.models import all_models
from ggrc.models.context import Context
from ggrc.models.person import Person
from ggrc.models.mixins import Base, Described

from ggrc_basic_permissions.contributed_roles import (
<<<<<<< HEAD
    DECLARED_ROLE,
    get_declared_role,
)
=======
    DECLARED_ROLE, get_declared_role,
)


# pylint: disable=invalid-name
logger = getLogger(__name__)
>>>>>>> f513769a


class Role(Base, Described, db.Model):
  """A user role. All roles have a unique name. This name could be a simple
  string, an email address, or some other form of string identifier.

  Example:

  ..  code-block:: python

      {
        'create': ['Program', 'Control'],
        'read': ['Program', 'Control'],
        'update': ['Program', 'Control'],
        'delete': ['Program'],
      }

  """
  __tablename__ = 'roles'

  name = db.Column(db.String(128), nullable=False)
  permissions_json = db.Column(db.Text(), nullable=False)
  scope = db.Column(db.String(64), nullable=True)
  role_order = db.Column(db.Integer(), nullable=True)

  @simple_property
  def permissions(self):
    if self.permissions_json == DECLARED_ROLE:
      declared_role = get_declared_role(self.name)
      permissions = declared_role.permissions
    else:
      permissions = json.loads(self.permissions_json) or {}
    # make sure not to omit actions
    for action in ['create', 'read', 'update', 'delete']:
      if action not in permissions:
        permissions[action] = []
    return permissions

  @permissions.setter
  def permissions(self, value):
    self.permissions_json = json.dumps(value)

  _publish_attrs = ['name', 'permissions', 'scope', 'role_order']

  def _display_name(self):
    return self.name


Person._publish_attrs.extend(['user_roles'])
# FIXME: Cannot use `include_links`, because Memcache expiry doesn't handle
#   sub-resources correctly
# Person._include_links.extend(['user_roles'])


# Override `Person.eager_query` to ensure `user_roles` is loaded efficiently
_orig_Person_eager_query = Person.eager_query


def _Person_eager_query(cls):
  from sqlalchemy import orm

  return _orig_Person_eager_query().options(
      orm.subqueryload('user_roles'),
      # orm.subqueryload('user_roles').undefer_group('UserRole_complete'),
      # orm.subqueryload('user_roles').joinedload('context'),
      # orm.subqueryload('user_roles').joinedload('role'),
  )


Person.eager_query = classmethod(_Person_eager_query)


Context._publish_attrs.extend(['user_roles'])
_orig_Context_eager_query = Context.eager_query


def _Context_eager_query(cls):
  from sqlalchemy import orm

<<<<<<< HEAD
  return _orig_Context_eager_query().options(
      orm.subqueryload('user_roles')
  )
=======
  return _orig_Context_eager_query().options(orm.subqueryload('user_roles'))
>>>>>>> f513769a


Context.eager_query = classmethod(_Context_eager_query)


class UserRole(Base, db.Model):
  __tablename__ = 'user_roles'

  # Override default from `ContextRBAC` to provide backref
  context = db.relationship('Context', backref='user_roles')

  role_id = db.Column(db.Integer(), db.ForeignKey('roles.id'), nullable=False)
  role = db.relationship(
      'Role', backref=backref('user_roles', cascade='all, delete-orphan'))
  person_id = db.Column(
      db.Integer(), db.ForeignKey('people.id'), nullable=False)
  person = db.relationship(
      'Person', backref=backref('user_roles', cascade='all, delete-orphan'))

  @staticmethod
  def _extra_table_args(cls):
<<<<<<< HEAD
    return (
        db.Index('ix_user_roles_person', 'person_id'),
    )
=======
    return (db.Index('ix_user_roles_person', 'person_id'),)
>>>>>>> f513769a

  _publish_attrs = ['role', 'person']

  @classmethod
  def role_assignments_for(cls, context):
    context_id = context.id if type(context) is Context else context
    all_assignments = db.session.query(UserRole)\
        .filter(UserRole.context_id == context_id)
    assignments_by_user = {}
    for assignment in all_assignments:
        assignments_by_user.setdefault(assignment.person.email, [])\
            .append(assignment.role)
    return assignments_by_user

  @classmethod
  def eager_query(cls):
    from sqlalchemy import orm

    query = super(UserRole, cls).eager_query()
    return query.options(
        orm.subqueryload('role'),
        orm.subqueryload('person'),
        orm.subqueryload('context'))

  def _display_name(self):
    if self.context and self.context.related_object_type and \
       self.context.related_object:
      context_related = ' in ' + self.context.related_object.display_name
    elif hasattr(self, '_display_related_title'):
      context_related = ' in ' + self._display_related_title
    elif self.context:
      logger.warning('Unable to identify context.related for UserRole')
      context_related = ''
    else:
      context_related = ''
    return u'{0} <-> {1}{2}'.format(
        self.person.display_name, self.role.display_name, context_related)


class ContextImplication(Base, db.Model):
  '''A roles implication between two contexts. An implication may be scoped
  with additional scoping properties on the target and source contexts. The
  meaning of the scoping properties is determined by the module that
  contributed the implication. For example, an implication may be scoped based
  on the related objects of the contexts such as from a Program context to
  an Audit context.
  '''
  __tablename__ = 'context_implications'

  context_id = db.Column(
      db.Integer(), db.ForeignKey('contexts.id'), nullable=True)
  source_context_id = db.Column(
      db.Integer(), db.ForeignKey('contexts.id'), nullable=True)
  context_scope = db.Column(db.String, nullable=True)
  source_context_scope = db.Column(db.String, nullable=True)

  context = db.relationship(
      'Context',
      uselist=False,
      foreign_keys=[context_id],
  )
  source_context = db.relationship(
      'Context',
      uselist=False,
      foreign_keys=[source_context_id],
  )

  def _display_name(self):
    if self.source_context:
      source_context_display_name = self.source_context.display_name
    else:
      source_context_display_name = 'Default Context'
    if self.context:
      context_display_name = self.context.display_name
    else:
      context_display_name = 'Default Context'
    return u'{source_context} -> {context}'.format(
        source_context=source_context_display_name,
        context=context_display_name,
    )


all_models.Role = Role
all_models.UserRole = UserRole
all_models.ContextImplication = ContextImplication
all_models.Role._inflector
all_models.UserRole._inflector
all_models.ContextImplication._inflector
all_models.all_models.extend([Role, UserRole, ContextImplication])
<<<<<<< HEAD
all_models.__all__.extend(["Role", "UserRole", "ContextImplication"])
=======
all_models.__all__.extend(
    ["Role", "UserRole", "ContextImplication"])
>>>>>>> f513769a


def get_ids_related_to_user_role(object_type, related_type, related_ids):
  if object_type == "Person":
    related_model = getattr(all_models, related_type, None)
    if not hasattr(related_model, "context_id"):
      return None
    return db.session \
        .query(UserRole.person_id.distinct()) \
        .join(related_model, related_model.context_id == UserRole.context_id) \
        .filter(related_model.id.in_(related_ids))
  elif related_type == "Person":
    object_model = getattr(all_models, object_type, None)
    if not hasattr(object_model, "context_id"):
      return None
    return db.session \
        .query(object_model.id.distinct()) \
        .join(UserRole, UserRole.context_id == object_model.context_id) \
        .filter(UserRole.person_id.in_(related_ids))
  else:
    return None


def get_ids_related_to(object_type, related_type, related_ids):
  functions = [get_ids_related_to_user_role]
  queries = (f(object_type, related_type, related_ids) for f in functions)
  non_empty = [q for q in queries if q]
  if len(non_empty) == 0:
    return None
  return non_empty.pop().union(*non_empty)<|MERGE_RESOLUTION|>--- conflicted
+++ resolved
@@ -2,35 +2,25 @@
 # Licensed under http://www.apache.org/licenses/LICENSE-2.0 <see LICENSE file>
 
 import json
-<<<<<<< HEAD
-from flask import current_app
-=======
 from logging import getLogger
 
->>>>>>> f513769a
 from sqlalchemy.orm import backref
 
 from ggrc import db
 from ggrc.models import all_models
 from ggrc.builder import simple_property
-from ggrc.models import all_models
 from ggrc.models.context import Context
 from ggrc.models.person import Person
 from ggrc.models.mixins import Base, Described
 
 from ggrc_basic_permissions.contributed_roles import (
-<<<<<<< HEAD
     DECLARED_ROLE,
     get_declared_role,
 )
-=======
-    DECLARED_ROLE, get_declared_role,
-)
 
 
 # pylint: disable=invalid-name
 logger = getLogger(__name__)
->>>>>>> f513769a
 
 
 class Role(Base, Described, db.Model):
@@ -110,13 +100,7 @@
 def _Context_eager_query(cls):
   from sqlalchemy import orm
 
-<<<<<<< HEAD
-  return _orig_Context_eager_query().options(
-      orm.subqueryload('user_roles')
-  )
-=======
   return _orig_Context_eager_query().options(orm.subqueryload('user_roles'))
->>>>>>> f513769a
 
 
 Context.eager_query = classmethod(_Context_eager_query)
@@ -138,13 +122,7 @@
 
   @staticmethod
   def _extra_table_args(cls):
-<<<<<<< HEAD
-    return (
-        db.Index('ix_user_roles_person', 'person_id'),
-    )
-=======
     return (db.Index('ix_user_roles_person', 'person_id'),)
->>>>>>> f513769a
 
   _publish_attrs = ['role', 'person']
 
@@ -234,12 +212,7 @@
 all_models.UserRole._inflector
 all_models.ContextImplication._inflector
 all_models.all_models.extend([Role, UserRole, ContextImplication])
-<<<<<<< HEAD
 all_models.__all__.extend(["Role", "UserRole", "ContextImplication"])
-=======
-all_models.__all__.extend(
-    ["Role", "UserRole", "ContextImplication"])
->>>>>>> f513769a
 
 
 def get_ids_related_to_user_role(object_type, related_type, related_ids):
