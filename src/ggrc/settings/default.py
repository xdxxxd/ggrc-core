# Copyright (C) 2018 Google Inc.
# Licensed under http://www.apache.org/licenses/LICENSE-2.0 <see LICENSE file>

"""Module defines application settings."""

import os
import jinja2

DEBUG = False
TESTING = False
PRODUCTION = False
GOOGLE_INTERNAL = False

# Flask-SQLAlchemy fix to be less than `wait_time` in /etc/mysql/my.cnf
SQLALCHEMY_POOL_RECYCLE = 120

# Settings in app.py
AUTOBUILD_ASSETS = False
ENABLE_JASMINE = False
DEBUG_ASSETS = False
FULLTEXT_INDEXER = None
USER_PERMISSIONS_PROVIDER = \
    'ggrc_basic_permissions.CompletePermissionsProvider'
EXTENSIONS = [
    'ggrc_basic_permissions',
    'ggrc_risk_assessments',
    'ggrc_risks',
    'ggrc_workflows',
]
exports = [
    "GAPI_KEY",
    "GAPI_CLIENT_ID",
    "GAPI_ADMIN_GROUP",
    "VERSION",
    "MAX_INSTANCES",
]  # pylint: disable=invalid-name

# Deployment-specific variables
COMPANY = os.environ.get("COMPANY", "Company, Inc.")
COMPANY_LOGO = "/static/images/ggrc-logo.svg"
COMPANY_LOGO_TEXT = os.environ.get("COMPANY_LOGO_TEXT", "Company")
COPYRIGHT = u"Confidential. Copyright \u00A9"  # \u00A9 is the (c) symbol

# Construct build number
BUILD_NUMBER = ""
try:
  import build_number
  BUILD_NUMBER = " ({0})".format(build_number.BUILD_NUMBER[:7])
except ImportError:
  pass

# NOTE: This version name is used for GAE deployments along with the current
# commit hash. The version and hash are trimmed to 30 characters (see do_deploy
# for more info) and if the version name were to exceed 30 characters, all
# deployments would go to the same GAE app version. Please take that into
# consideration when modifying this string.
<<<<<<< HEAD
VERSION = "1.8.1-Strawberry" + BUILD_NUMBER
=======
VERSION = "1.9.0-Strawberry" + BUILD_NUMBER
>>>>>>> 128327bd

# Migration owner
MIGRATOR = os.environ.get(
    'GGRC_MIGRATOR',
    'Default Migrator <migrator@example.com>',
)

# Google Analytics variables
GOOGLE_ANALYTICS_ID = os.environ.get('GGRC_GOOGLE_ANALYTICS_ID', '')
GOOGLE_ANALYTICS_DOMAIN = os.environ.get('GGRC_GOOGLE_ANALYTICS_DOMAIN', '')

ANALYTICS_TEMPLATE = """
<script type="text/javascript">
(function (i,s,o,g,r,a,m) {i['GoogleAnalyticsObject']=r;i[r]=i[r]||function(){
(i[r].q=i[r].q||[]).push(arguments)},i[r].l=1*new Date();a=s.createElement(o),
m=s.getElementsByTagName(o)[0];a.async=1;a.src=g;m.parentNode.insertBefore(a,m)
})(window,document,'script','https://www.google-analytics.com/analytics.js','ga');

ga('create', '%s', 'auto');
ga('send', 'pageview');
</script>
"""

if GOOGLE_ANALYTICS_ID:
  GOOGLE_ANALYTICS_SCRIPT = ANALYTICS_TEMPLATE % GOOGLE_ANALYTICS_ID
else:
  GOOGLE_ANALYTICS_SCRIPT = ""

# Initialize from environment if present
SQLALCHEMY_DATABASE_URI = os.environ.get('GGRC_DATABASE_URI', '')
SECRET_KEY = os.environ.get('GGRC_SECRET_KEY', 'Replace-with-something-secret')

MEMCACHE_MECHANISM = True

# AppEngine Email
APPENGINE_EMAIL = os.environ.get('APPENGINE_EMAIL', '')

CALENDAR_MECHANISM = False

MAX_INSTANCES = os.environ.get('MAX_INSTANCES', '3')

# Users with authorized domain will automatically get Creator role.
AUTHORIZED_DOMAIN = os.environ.get('AUTHORIZED_DOMAIN', "")

ACCESS_TOKEN = os.environ.get('ACCESS_TOKEN', '')

JINJA2 = jinja2.Environment(loader=jinja2.PackageLoader('ggrc', 'templates'))
EMAIL_DIGEST = JINJA2.get_template("notifications/email_digest.html")
EMAIL_DAILY = JINJA2.get_template("notifications/view_daily_digest.html")
EMAIL_PENDING = JINJA2.get_template("notifications/view_pending_digest.html")
EMAIL_IMPORT_EXPORT = JINJA2.get_template("notifications/import_export.html")

USE_APP_ENGINE_ASSETS_SUBDOMAIN = False

BACKGROUND_COLLECTION_POST_SLEEP = 0


LOGGING_HANDLER = {
    "class": "logging.StreamHandler",
    "stream": "ext://sys.stdout",
    "formatter": "default",
}
LOGGING_FORMATTER = {
    "format": "%(levelname)-8s %(asctime)s %(name)s %(message)s",
}
LOGGING_ROOT = "WARNING"
LOGGING_LOGGERS = {
    "ggrc": "INFO",
    "ggrc.performance": "INFO",
    # INFO    - logs performance stats for requests
    # WARNING - logs performance for requests that took longer than 1s

    "sqlalchemy": "WARNING",
    # WARNING - logs warnings and errors only
    # INFO    - logs SQL-queries
    # DEBUG   - logs SQL-queries + result sets

    "werkzeug": "WARNING",
    # WARNING - logs warnings and errors only
    # INFO    - logs HTTP-queries

    # "ggrc.utils.benchmarks": "DEBUG"
    # DEBUG - logs all benchmarks
}


DEBUG_BENCHMARK = os.environ.get("GGRC_BENCHMARK")

# GGRCQ integration
GGRC_Q_INTEGRATION_URL = os.environ.get('GGRC_Q_INTEGRATION_URL', '')

# Integration service
INTEGRATION_SERVICE_URL = os.environ.get('INTEGRATION_SERVICE_URL')

# GGRC user account to be used by external application auth
EXTERNAL_APP_USER = os.environ.get('EXTERNAL_APP_USER', '')

# Integration service mandatory header value
URLFETCH_SERVICE_ID = os.environ.get('URLFETCH_SERVICE_ID')

# Flag defining whether integration with issue tracker is enabled or not.
ISSUE_TRACKER_ENABLED = bool(os.environ.get('ISSUE_TRACKER_ENABLED'))

# URL template for composing Issue Tracker ticker URL.
ISSUE_TRACKER_BUG_URL_TMPL = os.environ.get('ISSUE_TRACKER_BUG_URL_TMPL')

# Flag defining whether we need to mock issue tracker responses
ISSUE_TRACKER_MOCK = bool(os.environ.get('ISSUE_TRACKER_MOCK'))

# Dashboard integration
_DEFAULT_DASHBOARD_INTEGRATION_CONFIG = {
    "ca_name_regexp": r"^Dashboard_(.*)$",
    "ca_value_regexp": r"^https?://[^\s]+$",
}

if bool(os.environ.get("DASHBOARD_INTEGRATION", "")):
  DASHBOARD_INTEGRATION = _DEFAULT_DASHBOARD_INTEGRATION_CONFIG.copy()
else:
  DASHBOARD_INTEGRATION = None

# App2app QueryAPI endpoints
ALLOWED_QUERYAPI_APP_IDS = os.environ.get(
    "ALLOWED_QUERYAPI_APP_IDS",
    "",
).split()

# ggrc_basic_permissions specific module settings
BOOTSTRAP_ADMIN_USERS = \
    os.environ.get('GGRC_BOOTSTRAP_ADMIN_USERS', '').split(' ')

# ggrc_gdrive_integration specific module settings
GAPI_KEY = os.environ.get('GGRC_GAPI_KEY', "")
GAPI_CLIENT_ID = os.environ.get('GGRC_GAPI_CLIENT_ID', "")
# Admin group gets writer access to all
GAPI_ADMIN_GROUP = os.environ.get('GGRC_GAPI_ADMIN_GROUP', "")
GAPI_CLIENT_SECRET = os.environ.get('GGRC_GAPI_CLIENT_SECRET', "")

# ggrc_risk_assessment specific module settings
RISK_ASSESSMENT_URL = os.environ.get(
    'GGRC_RISK_ASSESSMENT_URL',
    'http://localhost:8080'
)<|MERGE_RESOLUTION|>--- conflicted
+++ resolved
@@ -54,11 +54,7 @@
 # for more info) and if the version name were to exceed 30 characters, all
 # deployments would go to the same GAE app version. Please take that into
 # consideration when modifying this string.
-<<<<<<< HEAD
-VERSION = "1.8.1-Strawberry" + BUILD_NUMBER
-=======
 VERSION = "1.9.0-Strawberry" + BUILD_NUMBER
->>>>>>> 128327bd
 
 # Migration owner
 MIGRATOR = os.environ.get(
