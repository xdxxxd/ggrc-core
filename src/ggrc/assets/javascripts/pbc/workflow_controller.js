--- conflicted
+++ resolved
@@ -11,16 +11,17 @@
       var auditDfd;
       var objectDfd;
 
-<<<<<<< HEAD
       if (!(instance instanceof CMS.Models.Assessment)) {
         return;
       }
 
-      auditDfd = this._create_relationship(instance,
-          instance.audit, instance.audit.context);
-      objectDfd = this._create_relationship(instance,
-          instance.object, instance.audit.context);
-      instance.delay_resolving_save_until($.when(auditDfd, objectDfd));
+      this._after_pending_joins(instance, function() {
+        auditDfd = this._create_relationship(instance,
+            instance.audit, instance.audit.context);
+        objectDfd = this._create_relationship(instance,
+            instance.object, instance.audit.context);
+        instance.delay_resolving_save_until($.when(auditDfd, objectDfd));
+      }.bind(this));
     },
     '{CMS.Models.Issue} created': function (model, ev, instance) {
       var auditDfd;
@@ -32,12 +33,14 @@
         return;
       }
 
-      auditDfd = this._create_relationship(instance, instance.audit);
-      controlDfd = this._create_relationship(instance, instance.control);
-      programDfd = this._create_relationship(instance, instance.program);
-      assessmentDfd = this._create_relationship(instance, instance.assessment);
-      instance.delay_resolving_save_until($.when(auditDfd, controlDfd,
-          programDfd, assessmentDfd));
+      this._after_pending_joins(instance, function() {
+        auditDfd = this._create_relationship(instance, instance.audit);
+        controlDfd = this._create_relationship(instance, instance.control);
+        programDfd = this._create_relationship(instance, instance.program);
+        assessmentDfd = this._create_relationship(instance, instance.assessment);
+        instance.delay_resolving_save_until($.when(auditDfd, controlDfd,
+            programDfd, assessmentDfd));
+      }.bind(this));
     },
     '{CMS.Models.Section} created': function (model, ev, instance) {
       var directiveDfd;
@@ -45,55 +48,11 @@
       if (!(instance instanceof CMS.Models.Section)) {
         return;
       }
-=======
-(function(can, $) {
 
-can.Control("GGRC.Controllers.PbcWorkflows", {
-
-}, {
-  "{CMS.Models.ControlAssessment} created": function(model, ev, instance) {
-
-    if(!(instance instanceof CMS.Models.ControlAssessment)) {
-      return;
-    }
-    var audit_dfd, control_dfd;
-    this._after_pending_joins(instance, function() {
-      audit_dfd = this._create_relationship(instance, instance.audit, instance.audit.context);
-      control_dfd = this._create_relationship(instance, instance.control, instance.audit.context);
-      instance.delay_resolving_save_until($.when(audit_dfd, control_dfd));
-    }.bind(this));
-  },
-  "{CMS.Models.Issue} created": function(model, ev, instance) {
-
-    if(!(instance instanceof CMS.Models.Issue)) {
-      return;
-    }
-
-    var audit_dfd, control_dfd, program_dfd, control_assessment_dfd;
-    this._after_pending_joins(instance, function() {
-      audit_dfd = this._create_relationship(instance, instance.audit);
-      control_dfd = this._create_relationship(instance, instance.control);
-      program_dfd = this._create_relationship(instance, instance.program);
-      control_assessment_dfd = this._create_relationship(instance, instance.control_assessment);
-      instance.delay_resolving_save_until($.when(audit_dfd, control_dfd,
-          program_dfd, control_assessment_dfd));
-    }.bind(this));
-  },
-  "{CMS.Models.Section} created": function(model, ev, instance) {
-
-    if(!(instance instanceof CMS.Models.Section)) {
-      return;
-    }
-
-    var directive_dfd;
-    this._after_pending_joins(instance, function() {
-      directive_dfd = this._create_relationship(instance, instance.directive);
-      instance.delay_resolving_save_until($.when(directive_dfd));
-    }.bind(this));
->>>>>>> 329efb4d
-
-      directiveDfd = this._create_relationship(instance, instance.directive);
-      instance.delay_resolving_save_until($.when(directiveDfd));
+      this._after_pending_joins(instance, function() {
+        directiveDfd = this._create_relationship(instance, instance.directive);
+        instance.delay_resolving_save_until($.when(directiveDfd));
+      }.bind(this));
     },
     '{CMS.Models.UserRole} created': function (model, ev, instance) {
       var dfd;
@@ -127,6 +86,13 @@
       });
       instance.delay_resolving_save_until(dfd);
     },
+    _after_pending_joins: function(instance, callback) {
+      var dfd = instance.attr('_pending_joins_dfd');
+      if (!dfd) {
+        dfd = new $.Deferred().resolve();
+      }
+      dfd.then(callback)
+    },
     _create_relationship: function (source, destination, context) {
       if (!destination || !destination.id) {
         return $.Deferred().resolve();
@@ -139,26 +105,6 @@
         destination: destination,
         context: context
       }).save();
-<<<<<<< HEAD
-=======
-    });
-    instance.delay_resolving_save_until(dfd);
-  },
-  _after_pending_joins: function(instance, callback) {
-    var dfd = instance.attr('_pending_joins_dfd');
-    if (!dfd) {
-      dfd = new $.Deferred().resolve();
-    }
-    dfd.then(callback)
-  },
-  _create_relationship: function(source, destination, context) {
-
-    if (!destination) {
-      return $.Deferred().resolve();
-    }
-    if (!context) {
-      context = source.context;
->>>>>>> 329efb4d
     }
   });
 
