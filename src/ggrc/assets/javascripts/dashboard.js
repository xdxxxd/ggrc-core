--- conflicted
+++ resolved
@@ -364,11 +364,7 @@
   $window = $(window);
   $lhs = $(".lhs");
   $lhsHolder = $(".lhs-holder");
-<<<<<<< HEAD
-  $lhsType = $(".lhn-type");
-=======
   $lhnType = $(".lhn-type");
->>>>>>> 309eb61f
   $footer = $(".footer");
   $header = $(".header-content");
   $innerNav = $(".inner-nav");
@@ -389,11 +385,7 @@
   headerWidth = winWidth - 40;// - lhsWidth;  new ui resize
   internavHeight = object_area_height();
 
-<<<<<<< HEAD
-  $lhsType.css('width', lhsWidth);
-=======
   $lhnType.css('width', lhsWidth);
->>>>>>> 309eb61f
   $lhsHolder.css("height",lhsHeight);
   $bar.css("height",lhsHeight);
   $footer.css("margin-top",footerMargin);
