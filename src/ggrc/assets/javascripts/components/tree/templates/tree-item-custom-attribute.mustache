--- conflicted
+++ resolved
@@ -3,20 +3,8 @@
     Licensed under http://www.apache.org/licenses/LICENSE-2.0 <see LICENSE file>
 }}
 
-<<<<<<< HEAD
 {{#get_custom_attr_value column instance}}
     {{! because the object can currently only be a
     person there is no need to switch }}
-    <tree-people-list-field {source}="object">
-        {{peopleStr}}
-    </tree-people-list-field>
-{{/get_custom_attr_value}}
-=======
-{{#values}}
-  {{#get_custom_attr_value column instance customAttrItem=.}}
-  {{! because the object can currently only be a
-  person there is no need to switch }}
     <tree-people-list-field {source}="object"/>
-  {{/get_custom_attr_value}}
-{{/values}}
->>>>>>> 0d209aad
+{{/get_custom_attr_value}}