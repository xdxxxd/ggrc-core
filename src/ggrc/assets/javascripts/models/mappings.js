--- conflicted
+++ resolved
@@ -704,27 +704,12 @@
       business_objects: Multi(["related_objects", "controls", "documents", "people", "sections", "clauses"]),
       audits: Direct("Audit", "requests", "audit"),
       urls: TypeFilter("related_objects", "Document"),
-<<<<<<< HEAD
       related_assignees: AttrFilter("related_objects", "AssigneeType", "Assignee", "Person"),
       related_requesters: AttrFilter("related_objects", "AssigneeType", "Requester", "Person"),
       related_verifiers: AttrFilter("related_objects", "AssigneeType", "Verifier", "Person"),
-      info_related_objects: Multi([
-        "related_access_groups", "related_data_assets",
-        "related_facilities", "related_markets", "related_org_groups",
-        "related_vendors", "related_processes", "related_products",
-        "related_projects", "related_systems", "related_issues",
-        "related_audits", "related_controls", "related_control_assessments",
-        "related_requests", "regulations", "contracts", "policies", "standards",
-        "programs", "controls", "sections", "clauses", "objectives",
-      ]),
-=======
-      related_assignees: AttrFilter("related_objects", "AssigneeType", "Assignee"),
-      related_requesters: AttrFilter("related_objects", "AssigneeType", "Requester"),
-      related_verifiers: AttrFilter("related_objects", "AssigneeType", "Verifier"),
       info_related_objects: CustomFilter("related_objects", function (related_objects) {
         return !_.includes(["Comment", "Document", "Person"], related_objects.instance.type);
       }),
->>>>>>> 10f3dac0
       comments: TypeFilter("related_objects", "Comment"),
       documents_from_comments: Cross("comments", "documents"),
       urls_from_comments: Cross("comments", "urls"),
