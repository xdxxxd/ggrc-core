/*!
    Copyright (C) 2013 Google Inc., authors, and contributors <see AUTHORS file>
    Licensed under http://www.apache.org/licenses/LICENSE-2.0 <see LICENSE file>
    Created By: brad@reciprocitylabs.com
    Maintained By: brad@reciprocitylabs.com
*/

(function(can) {

can.Model.Cacheable("CMS.Models.Directive", {
  root_object : "directive"
  , root_collection : "directives"
  , category : "governance"
  // `rootModel` overrides `model.shortName` when determining polymorphic types
  , root_model : "Directive"
  , findAll : "/api/directives"
  , findOne : "/api/directives/{id}"
  , mixins : ["ownable", "contactable", "unique_title"]

  , model : function(params) {
      if (this.shortName !== 'Directive')
        return this._super(params);
      if (!params)
        return params;
      params = this.object_from_resource(params);
      if (!params.selfLink) {
        if (params.type !== 'Directive')
          return CMS.Models[params.type].model(params);
      } else {
        if (CMS.Models.Contract.meta_kinds.indexOf(params.kind) > -1)
          return CMS.Models.Contract.model(params);
        else if (CMS.Models.Regulation.meta_kinds.indexOf(params.kind) > -1)
          return CMS.Models.Regulation.model(params);
        else if (CMS.Models.Policy.meta_kinds.indexOf(params.kind) > -1)
          return CMS.Models.Policy.model(params);
        else if (CMS.Models.Standard.meta_kinds.indexOf(params.kind) > -1)
          return CMS.Models.Standard.model(params);
      }
      console.debug("Invalid Directive:", params);
    }

  , attributes : {
      context : "CMS.Models.Context.stub"
    , modified_by : "CMS.Models.Person.stub"
    , object_people : "CMS.Models.ObjectPerson.stubs"
    , people : "CMS.Models.Person.stubs"
    , object_documents : "CMS.Models.ObjectDocument.stubs"
    , documents : "CMS.Models.Document.stubs"
    , related_sources : "CMS.Models.Relationship.stubs"
    , related_destinations : "CMS.Models.Relationship.stubs"
    , object_objectives : "CMS.Models.ObjectObjective.stubs"
    , objectives : "CMS.Models.Objective.stubs"
    , program_directives : "CMS.Models.ProgramDirective.stubs"
    , directive_controls : "CMS.Models.DirectiveControl.stubs"
    , programs : "CMS.Models.Program.stubs"
    , directive_sections: "CMS.Models.DirectiveSection.stubs"
    , joined_sections: "CMS.Models.get_stubs"
    , sections : "CMS.Models.get_stubs"
    , controls : "CMS.Models.Control.stubs"
    , custom_attribute_values : "CMS.Models.CustomAttributeValue.stubs"
  }
  , defaults : {
  }
  , init : function() {
    this.validateNonBlank("title");
    //this.validateInclusionOf("kind", this.meta_kinds);
    this._super.apply(this, arguments);
  }
  , meta_kinds : []
  , links_to : { "Control" : "DirectiveControl", "Program" : "ProgramDirective" }
}, {
  init : function() {
    this._super && this._super.apply(this, arguments);
    var that = this;
  }
  , lowercase_kind : function() { return this.kind ? this.kind.toLowerCase() : undefined; }
});

CMS.Models.Directive("CMS.Models.Standard", {
    root_object : "standard"
  , root_collection : "standards"
  , model_plural : "Standards"
  , table_plural : "standards"
  , title_plural : "Standards"
  , model_singular : "Standard"
  , title_singular : "Standard"
  , table_singular : "standard"
  , findAll : "GET /api/standards"
  , findOne : "GET /api/standards/{id}"
  , create : "POST /api/standards"
  , update : "PUT /api/standards/{id}"
  , destroy : "DELETE /api/standards/{id}"
  , defaults : {
    kind : "Standard"
  }
  , tree_view_options : {
      list_view : GGRC.mustache_path + "/directives/tree.mustache"
    , footer_view : GGRC.mustache_path + "/directives/tree_footer.mustache"
<<<<<<< HEAD
    , attr_list : can.Model.Cacheable.attr_list.concat([
      {attr_title: 'URL', attr_name: 'url'},
      {attr_title: 'Reference URL', attr_name: 'reference_url'},
      {attr_title: 'Effective Date', attr_name: 'start_date'},
      {attr_title: 'Stop Date', attr_name: 'end_date'}
    ])
=======
    , add_item_view : GGRC.mustache_path + "/directives/tree_add_item.mustache"
>>>>>>> a25ca042
    }
  , is_custom_attributable: true
  , attributes : {}
  , meta_kinds : [ "Standard" ]
  , cache : can.getObject("cache", CMS.Models.Directive, true)
  , init : function() {
    can.extend(this.attributes, CMS.Models.Directive.attributes);
    this._super.apply(this, arguments);
  }
}, {});

CMS.Models.Directive("CMS.Models.Regulation", {
  root_object : "regulation"
  , root_collection : "regulations"
  , model_plural : "Regulations"
  , table_plural : "regulations"
  , title_plural : "Regulations"
  , model_singular : "Regulation"
  , title_singular : "Regulation"
  , table_singular : "regulation"
  , findAll : "GET /api/regulations"
  , findOne : "GET /api/regulations/{id}"
  , create : "POST /api/regulations"
  , update : "PUT /api/regulations/{id}"
  , destroy : "DELETE /api/regulations/{id}"
  , defaults : {
    kind : "Regulation"
  }
  , tree_view_options : {
      list_view : GGRC.mustache_path + "/directives/tree.mustache"
    , footer_view : GGRC.mustache_path + "/directives/tree_footer.mustache"
<<<<<<< HEAD
    , attr_list : can.Model.Cacheable.attr_list.concat([
      {attr_title: 'URL', attr_name: 'url'},
      {attr_title: 'Reference URL', attr_name: 'reference_url'},
      {attr_title: 'Effective Date', attr_name: 'start_date'},
      {attr_title: 'Stop Date', attr_name: 'end_date'}
    ])
=======
    , add_item_view : GGRC.mustache_path + "/directives/tree_add_item.mustache"
>>>>>>> a25ca042
    }
  , is_custom_attributable: true
  , attributes : {}
  , meta_kinds : [ "Regulation" ]
  , cache : can.getObject("cache", CMS.Models.Directive, true)
  , init : function() {
    can.extend(this.attributes, CMS.Models.Directive.attributes);
    this._super.apply(this, arguments);
  }
}, {});

CMS.Models.Directive("CMS.Models.Policy", {
  root_object : "policy"
  , root_collection : "policies"
  , model_plural : "Policies"
  , table_plural : "policies"
  , title_plural : "Policies"
  , model_singular : "Policy"
  , title_singular : "Policy"
  , table_singular : "policy"
  , findAll : "GET /api/policies"
  , findOne : "GET /api/policies/{id}"
  , create : "POST /api/policies"
  , update : "PUT /api/policies/{id}"
  , destroy : "DELETE /api/policies/{id}"
  , defaults : {
      kind : null
    }
  , tree_view_options : {
      list_view : GGRC.mustache_path + "/directives/tree.mustache"
    , footer_view : GGRC.mustache_path + "/directives/tree_footer.mustache"
<<<<<<< HEAD
    , attr_list : can.Model.Cacheable.attr_list.concat([
      {attr_title: 'Type', attr_name: 'kind'},
      {attr_title: 'Effective Date', attr_name: 'start_date'},
      {attr_title: 'Stop Date', attr_name: 'end_date'}
    ])
=======
    , add_item_view : GGRC.mustache_path + "/directives/tree_add_item.mustache"
>>>>>>> a25ca042
    }
  , is_custom_attributable: true
  , attributes : {}
  , meta_kinds : [  "Company Policy", "Org Group Policy", "Data Asset Policy", "Product Policy", "Contract-Related Policy", "Company Controls Policy" ]
  , cache : can.getObject("cache", CMS.Models.Directive, true)
  , init : function() {
    can.extend(this.attributes, CMS.Models.Directive.attributes);
    this._super.apply(this, arguments);
  }
}, {});

CMS.Models.Directive("CMS.Models.Contract", {
  root_object : "contract"
  , root_collection : "contracts"
  , model_plural : "Contracts"
  , table_plural : "contracts"
  , title_plural : "Contracts"
  , model_singular : "Contract"
  , title_singular : "Contract"
  , table_singular : "contract"
  , findAll : "GET /api/contracts"
  , findOne : "GET /api/contracts/{id}"
  , create : "POST /api/contracts"
  , update : "PUT /api/contracts/{id}"
  , destroy : "DELETE /api/contracts/{id}"
  , defaults : {
    kind : "Contract"
  }
  , tree_view_options : {
      list_view : GGRC.mustache_path + "/directives/tree.mustache"
    , footer_view : GGRC.mustache_path + "/directives/tree_footer.mustache"
<<<<<<< HEAD
    , attr_list : can.Model.Cacheable.attr_list.concat([
      {attr_title: 'URL', attr_name: 'url'},
      {attr_title: 'Reference URL', attr_name: 'reference_url'},
      {attr_title: 'Effective Date', attr_name: 'start_date'},
      {attr_title: 'Stop Date', attr_name: 'end_date'}
    ])
=======
    , add_item_view : GGRC.mustache_path + "/directives/tree_add_item.mustache"
>>>>>>> a25ca042
    }
  , is_custom_attributable: true
  , attributes : {
  }
  , meta_kinds : [ "Contract" ]
  , cache : can.getObject("cache", CMS.Models.Directive, true)
  , init : function() {
    can.extend(this.attributes, CMS.Models.Directive.attributes);
    this._super.apply(this, arguments);
  }
}, {});

})(this.can);<|MERGE_RESOLUTION|>--- conflicted
+++ resolved
@@ -96,16 +96,13 @@
   , tree_view_options : {
       list_view : GGRC.mustache_path + "/directives/tree.mustache"
     , footer_view : GGRC.mustache_path + "/directives/tree_footer.mustache"
-<<<<<<< HEAD
     , attr_list : can.Model.Cacheable.attr_list.concat([
       {attr_title: 'URL', attr_name: 'url'},
       {attr_title: 'Reference URL', attr_name: 'reference_url'},
       {attr_title: 'Effective Date', attr_name: 'start_date'},
       {attr_title: 'Stop Date', attr_name: 'end_date'}
     ])
-=======
-    , add_item_view : GGRC.mustache_path + "/directives/tree_add_item.mustache"
->>>>>>> a25ca042
+    , add_item_view : GGRC.mustache_path + "/directives/tree_add_item.mustache"
     }
   , is_custom_attributable: true
   , attributes : {}
@@ -137,16 +134,13 @@
   , tree_view_options : {
       list_view : GGRC.mustache_path + "/directives/tree.mustache"
     , footer_view : GGRC.mustache_path + "/directives/tree_footer.mustache"
-<<<<<<< HEAD
     , attr_list : can.Model.Cacheable.attr_list.concat([
       {attr_title: 'URL', attr_name: 'url'},
       {attr_title: 'Reference URL', attr_name: 'reference_url'},
       {attr_title: 'Effective Date', attr_name: 'start_date'},
       {attr_title: 'Stop Date', attr_name: 'end_date'}
     ])
-=======
-    , add_item_view : GGRC.mustache_path + "/directives/tree_add_item.mustache"
->>>>>>> a25ca042
+    , add_item_view : GGRC.mustache_path + "/directives/tree_add_item.mustache"
     }
   , is_custom_attributable: true
   , attributes : {}
@@ -178,15 +172,12 @@
   , tree_view_options : {
       list_view : GGRC.mustache_path + "/directives/tree.mustache"
     , footer_view : GGRC.mustache_path + "/directives/tree_footer.mustache"
-<<<<<<< HEAD
     , attr_list : can.Model.Cacheable.attr_list.concat([
       {attr_title: 'Type', attr_name: 'kind'},
       {attr_title: 'Effective Date', attr_name: 'start_date'},
       {attr_title: 'Stop Date', attr_name: 'end_date'}
     ])
-=======
-    , add_item_view : GGRC.mustache_path + "/directives/tree_add_item.mustache"
->>>>>>> a25ca042
+    , add_item_view : GGRC.mustache_path + "/directives/tree_add_item.mustache"
     }
   , is_custom_attributable: true
   , attributes : {}
@@ -218,16 +209,13 @@
   , tree_view_options : {
       list_view : GGRC.mustache_path + "/directives/tree.mustache"
     , footer_view : GGRC.mustache_path + "/directives/tree_footer.mustache"
-<<<<<<< HEAD
     , attr_list : can.Model.Cacheable.attr_list.concat([
       {attr_title: 'URL', attr_name: 'url'},
       {attr_title: 'Reference URL', attr_name: 'reference_url'},
       {attr_title: 'Effective Date', attr_name: 'start_date'},
       {attr_title: 'Stop Date', attr_name: 'end_date'}
     ])
-=======
-    , add_item_view : GGRC.mustache_path + "/directives/tree_add_item.mustache"
->>>>>>> a25ca042
+    , add_item_view : GGRC.mustache_path + "/directives/tree_add_item.mustache"
     }
   , is_custom_attributable: true
   , attributes : {
