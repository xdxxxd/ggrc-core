/*!
 Copyright (C) 2016 Google Inc.
 Licensed under http://www.apache.org/licenses/LICENSE-2.0 <see LICENSE file>
 */

(function (GGRC, _) {
<<<<<<< HEAD
  'use strict';
  /**
   * Tree View Widgets Configuration module
   */
  var allTypes = [
    'AccessGroup', 'Audit', 'Clause', 'Contract', 'Control', 'Assessment',
    'DataAsset', 'Facility', 'Issue', 'Market', 'Objective', 'OrgGroup',
    'Person', 'Policy', 'Process', 'Product', 'Program', 'Project',
    'Regulation', 'Section', 'Standard', 'System', 'Vendor'
  ];
  // Items allowed for mapping via snapshot.
  var snapshotWidgetsConfig = GGRC.config.snapshotable_objects || [];
  // Items allowed for relationship mapping
  var excludeMappingConfig = [
    'Assessment',
    'AssessmentTemplate',
    'Issue'
  ];
  // Extra Tree View Widgets require to be rendered on Audit View
  var auditInclusion = [
    'Person',
    'Program'
  ];
  var baseWidgetsByType;
  
  var filteredTypes = _.difference(allTypes, excludeMappingConfig);
  // Audit is excluded and created a separate logic for it
  baseWidgetsByType = {
    AccessGroup: _.difference(filteredTypes, ['AccessGroup']),
    Audit: [].concat(snapshotWidgetsConfig, excludeMappingConfig,
      auditInclusion).sort(),
    Clause: _.difference(filteredTypes, ['Clause']),
    Contract: _.difference(filteredTypes,
      ['Contract', 'Policy', 'Regulation', 'Standard']),
    Control: filteredTypes,
    Assessment: _.difference(filteredTypes, ['Assessment']),
    DataAsset: filteredTypes,
    Facility: filteredTypes,
    Issue: filteredTypes,
    Market: filteredTypes,
    Objective: filteredTypes,
    OrgGroup: filteredTypes,
    Person: _.difference(filteredTypes, ['Person']),
    Policy: _.difference(filteredTypes,
      ['Contract', 'Policy', 'Regulation', 'Standard']),
    Process: filteredTypes,
    Product: filteredTypes,
    Program: _.difference(filteredTypes, ['Program']),
    Project: filteredTypes,
    Regulation: _.difference(filteredTypes,
      ['Contract', 'Policy', 'Regulation', 'Standard']),
    Section: filteredTypes,
    Standard: _.difference(filteredTypes,
      ['Contract', 'Policy', 'Regulation', 'Standard']),
    System: filteredTypes,
    Vendor: filteredTypes
=======
  var base_widgets_by_type = {
    AccessGroup: 'Audit Clause Contract Control Assessment DataAsset Facility Issue Market Objective OrgGroup Person Policy Process Product Program Project Regulation Request Section Standard System Vendor',
    Audit: 'AccessGroup Clause Contract Control Assessment AssessmentTemplate DataAsset Facility Issue Market Objective OrgGroup Person Policy Process Product Program Project Regulation Request Section Standard System Vendor',
    Clause: 'AccessGroup Audit Contract Control Assessment DataAsset Facility Issue Market Objective OrgGroup Person Policy Process Product Program Project Regulation Request Section Standard System Vendor',
    Contract: 'AccessGroup Audit Clause Control Assessment DataAsset Facility Issue Market Objective OrgGroup Person Process Product Program Project Request Section System Vendor',
    Control: 'AccessGroup Audit Clause Contract Control Assessment DataAsset Facility Issue Market Objective OrgGroup Person Policy Process Product Program Project Regulation Request Request Section Standard System Vendor',
    Assessment: 'AccessGroup Audit Clause Contract Control DataAsset Facility Issue Market Objective OrgGroup Person Policy Process Product Program Project Regulation Request Request Section Standard System Vendor',
    DataAsset: 'AccessGroup Audit Clause Contract Control Assessment DataAsset Facility Issue Market Objective OrgGroup Person Policy Process Product Program Project Regulation Request Section Standard System Vendor',
    Facility: 'AccessGroup Audit Clause Contract Control Assessment DataAsset Facility Issue Market Objective OrgGroup Person Policy Process Product Program Project Regulation Request Section Standard System Vendor',
    Issue: 'AccessGroup Audit Clause Contract Control Assessment DataAsset Facility Issue Market Objective OrgGroup Person Policy Process Product Program Project Regulation Request Section Standard System Vendor',
    Market: 'AccessGroup Audit Clause Contract Control Assessment DataAsset Facility Issue Market Objective OrgGroup Person Policy Process Product Program Project Regulation Request Section Standard System Vendor',
    Objective: 'AccessGroup Audit Clause Contract Control Assessment DataAsset Facility Issue Market Objective OrgGroup Person Policy Process Product Program Project Regulation Request Section Standard System Vendor',
    OrgGroup: 'AccessGroup Audit Clause Contract Control Assessment DataAsset Facility Issue Market Objective OrgGroup Person Policy Process Product Program Project Regulation Request Section Standard System Vendor',
    Person: 'AccessGroup Audit Clause Contract Control Assessment DataAsset Facility Issue Market Objective OrgGroup Policy Process Product Program Project Regulation Request Request Section Standard System Vendor',
    Policy: 'AccessGroup Audit Clause Control Assessment DataAsset Facility Issue Market Objective OrgGroup Person Process Product Program Project Request Section System Vendor',
    Process: 'AccessGroup Audit Clause Contract Control Assessment DataAsset Facility Issue Market Objective OrgGroup Person Policy Process Product Program Project Regulation Request Section Standard System Vendor',
    Product: 'AccessGroup Audit Clause Contract Control Assessment DataAsset Facility Issue Market Objective OrgGroup Person Policy Process Product Program Project Regulation Request Section Standard System Vendor',
    Program: 'AccessGroup Audit Clause Contract Control Assessment DataAsset Facility Issue Market Objective OrgGroup Person Policy Process Product Project Regulation Request Section Standard System Vendor',
    Project: 'AccessGroup Audit Clause Contract Control Assessment DataAsset Facility Issue Market Objective OrgGroup Person Policy Process Product Program Project Regulation Request Section Standard System Vendor',
    Regulation: 'AccessGroup Audit Clause Control Assessment DataAsset Facility Issue Market Objective OrgGroup Person Process Product Program Project Request Section System Vendor',
    Request: 'AccessGroup Audit Clause Contract Control Assessment DataAsset Facility Issue Market Objective OrgGroup Person Policy Process Product Program Project Regulation Request Section Standard System Vendor',
    Section: 'AccessGroup Audit Clause Contract Control Assessment DataAsset Facility Issue Market Objective OrgGroup Person Policy Process Product Program Project Regulation Request Section Standard System Vendor',
    Standard: 'AccessGroup Audit Clause Control Assessment DataAsset Facility Issue Market Objective OrgGroup Person Process Product Program Project Request Section System Vendor',
    System: 'AccessGroup Audit Clause Contract Control Assessment DataAsset Facility Issue Market Objective OrgGroup Person Policy Process Product Program Project Regulation Request Section Standard System Vendor',
    Vendor: 'AccessGroup Audit Clause Contract Control Assessment DataAsset Facility Issue Market Objective OrgGroup Person Policy Process Product Program Project Regulation Request Section Standard System Vendor'
>>>>>>> 3bb257b9
  };
  base_widgets_by_type = _.mapValues(base_widgets_by_type, function (conf) {
    return conf.split(' ').sort();
  });
  GGRC.tree_view = GGRC.tree_view || new can.Map();
  GGRC.tree_view.attr('base_widgets_by_type', base_widgets_by_type);
})(this.GGRC, this._);<|MERGE_RESOLUTION|>--- conflicted
+++ resolved
@@ -4,7 +4,6 @@
  */
 
 (function (GGRC, _) {
-<<<<<<< HEAD
   'use strict';
   /**
    * Tree View Widgets Configuration module
@@ -13,7 +12,7 @@
     'AccessGroup', 'Audit', 'Clause', 'Contract', 'Control', 'Assessment',
     'DataAsset', 'Facility', 'Issue', 'Market', 'Objective', 'OrgGroup',
     'Person', 'Policy', 'Process', 'Product', 'Program', 'Project',
-    'Regulation', 'Section', 'Standard', 'System', 'Vendor'
+    'Regulation', 'Request', 'Section', 'Standard', 'System', 'Vendor'
   ];
   // Items allowed for mapping via snapshot.
   var snapshotWidgetsConfig = GGRC.config.snapshotable_objects || [];
@@ -21,6 +20,7 @@
   var excludeMappingConfig = [
     'Assessment',
     'AssessmentTemplate',
+    'Request',
     'Issue'
   ];
   // Extra Tree View Widgets require to be rendered on Audit View
@@ -29,7 +29,7 @@
     'Program'
   ];
   var baseWidgetsByType;
-  
+
   var filteredTypes = _.difference(allTypes, excludeMappingConfig);
   // Audit is excluded and created a separate logic for it
   baseWidgetsByType = {
@@ -61,37 +61,8 @@
       ['Contract', 'Policy', 'Regulation', 'Standard']),
     System: filteredTypes,
     Vendor: filteredTypes
-=======
-  var base_widgets_by_type = {
-    AccessGroup: 'Audit Clause Contract Control Assessment DataAsset Facility Issue Market Objective OrgGroup Person Policy Process Product Program Project Regulation Request Section Standard System Vendor',
-    Audit: 'AccessGroup Clause Contract Control Assessment AssessmentTemplate DataAsset Facility Issue Market Objective OrgGroup Person Policy Process Product Program Project Regulation Request Section Standard System Vendor',
-    Clause: 'AccessGroup Audit Contract Control Assessment DataAsset Facility Issue Market Objective OrgGroup Person Policy Process Product Program Project Regulation Request Section Standard System Vendor',
-    Contract: 'AccessGroup Audit Clause Control Assessment DataAsset Facility Issue Market Objective OrgGroup Person Process Product Program Project Request Section System Vendor',
-    Control: 'AccessGroup Audit Clause Contract Control Assessment DataAsset Facility Issue Market Objective OrgGroup Person Policy Process Product Program Project Regulation Request Request Section Standard System Vendor',
-    Assessment: 'AccessGroup Audit Clause Contract Control DataAsset Facility Issue Market Objective OrgGroup Person Policy Process Product Program Project Regulation Request Request Section Standard System Vendor',
-    DataAsset: 'AccessGroup Audit Clause Contract Control Assessment DataAsset Facility Issue Market Objective OrgGroup Person Policy Process Product Program Project Regulation Request Section Standard System Vendor',
-    Facility: 'AccessGroup Audit Clause Contract Control Assessment DataAsset Facility Issue Market Objective OrgGroup Person Policy Process Product Program Project Regulation Request Section Standard System Vendor',
-    Issue: 'AccessGroup Audit Clause Contract Control Assessment DataAsset Facility Issue Market Objective OrgGroup Person Policy Process Product Program Project Regulation Request Section Standard System Vendor',
-    Market: 'AccessGroup Audit Clause Contract Control Assessment DataAsset Facility Issue Market Objective OrgGroup Person Policy Process Product Program Project Regulation Request Section Standard System Vendor',
-    Objective: 'AccessGroup Audit Clause Contract Control Assessment DataAsset Facility Issue Market Objective OrgGroup Person Policy Process Product Program Project Regulation Request Section Standard System Vendor',
-    OrgGroup: 'AccessGroup Audit Clause Contract Control Assessment DataAsset Facility Issue Market Objective OrgGroup Person Policy Process Product Program Project Regulation Request Section Standard System Vendor',
-    Person: 'AccessGroup Audit Clause Contract Control Assessment DataAsset Facility Issue Market Objective OrgGroup Policy Process Product Program Project Regulation Request Request Section Standard System Vendor',
-    Policy: 'AccessGroup Audit Clause Control Assessment DataAsset Facility Issue Market Objective OrgGroup Person Process Product Program Project Request Section System Vendor',
-    Process: 'AccessGroup Audit Clause Contract Control Assessment DataAsset Facility Issue Market Objective OrgGroup Person Policy Process Product Program Project Regulation Request Section Standard System Vendor',
-    Product: 'AccessGroup Audit Clause Contract Control Assessment DataAsset Facility Issue Market Objective OrgGroup Person Policy Process Product Program Project Regulation Request Section Standard System Vendor',
-    Program: 'AccessGroup Audit Clause Contract Control Assessment DataAsset Facility Issue Market Objective OrgGroup Person Policy Process Product Project Regulation Request Section Standard System Vendor',
-    Project: 'AccessGroup Audit Clause Contract Control Assessment DataAsset Facility Issue Market Objective OrgGroup Person Policy Process Product Program Project Regulation Request Section Standard System Vendor',
-    Regulation: 'AccessGroup Audit Clause Control Assessment DataAsset Facility Issue Market Objective OrgGroup Person Process Product Program Project Request Section System Vendor',
-    Request: 'AccessGroup Audit Clause Contract Control Assessment DataAsset Facility Issue Market Objective OrgGroup Person Policy Process Product Program Project Regulation Request Section Standard System Vendor',
-    Section: 'AccessGroup Audit Clause Contract Control Assessment DataAsset Facility Issue Market Objective OrgGroup Person Policy Process Product Program Project Regulation Request Section Standard System Vendor',
-    Standard: 'AccessGroup Audit Clause Control Assessment DataAsset Facility Issue Market Objective OrgGroup Person Process Product Program Project Request Section System Vendor',
-    System: 'AccessGroup Audit Clause Contract Control Assessment DataAsset Facility Issue Market Objective OrgGroup Person Policy Process Product Program Project Regulation Request Section Standard System Vendor',
-    Vendor: 'AccessGroup Audit Clause Contract Control Assessment DataAsset Facility Issue Market Objective OrgGroup Person Policy Process Product Program Project Regulation Request Section Standard System Vendor'
->>>>>>> 3bb257b9
   };
-  base_widgets_by_type = _.mapValues(base_widgets_by_type, function (conf) {
-    return conf.split(' ').sort();
-  });
+
   GGRC.tree_view = GGRC.tree_view || new can.Map();
-  GGRC.tree_view.attr('base_widgets_by_type', base_widgets_by_type);
+  GGRC.tree_view.attr('base_widgets_by_type', baseWidgetsByType);
 })(this.GGRC, this._);