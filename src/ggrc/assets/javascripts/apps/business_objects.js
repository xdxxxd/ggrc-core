--- conflicted
+++ resolved
@@ -271,42 +271,8 @@
   });
 
   var base_widgets_by_type = {
-<<<<<<< HEAD
-    "Program": ["Regulation", "Contract", "Policy", "Standard", "Objective", "Control", "System", "Process", "DataAsset", "Product", "Project", "Facility", "Market", "OrgGroup", "Vendor", "Person", "Audit"],
-    "Audit": ["Request", "history", "Person", "program", "program_controls"],
-    "Regulation" : ["Program", "Section", "Objective", "Control", "System", "Process", "DataAsset", "Product", "Project", "Facility", "Market", "OrgGroup", "Vendor", "Person"],
-    "Policy" : ["Program", "Section", "Objective", "Control", "System", "Process", "DataAsset", "Product", "Project", "Facility", "Market", "OrgGroup", "Vendor", "Person"],
-    "Standard" : ["Program", "Section", "Objective", "Control", "System", "Process", "DataAsset", "Product", "Project", "Facility", "Market", "OrgGroup", "Vendor", "Person"],
-    "Contract" : ["Program", "Clause", "Objective", "Control", "System", "Process", "DataAsset", "Product", "Project", "Facility", "Market", "OrgGroup", "Vendor", "Person"],
-    "Clause" : ["Contract", "Objective", "Control", "System", "Process", "DataAsset", "Product", "Project", "Facility", "Market", "OrgGroup", "Vendor", "Person"],
-    "Section" : ["Objective", "Control", "System", "Process", "DataAsset", "Product", "Project", "Facility", "Market", "OrgGroup", "Vendor", "Person"],
-    "Objective" : ["Program", "Regulation", "Contract", "Policy",
-                   "Standard", "Section", "Clause", "Objective", "Control", "System", "Process", "DataAsset", "Product", "Project", "Facility", "Market", "OrgGroup", "Vendor", "Person"],
-    "Control" : ["Request", "Program", "Regulation", "Contract", "Policy", "Standard", "Section", "Clause", "Objective", "Control", "System",
-                  "Process", "DataAsset", "Product", "Project", "Facility", "Market", "OrgGroup", "Vendor", "Person", "Audit"],
-    "Person" : ["Program", "Regulation", "Contract", "Policy", "Standard",
-                "Section", "Clause", "Objective", "Control", "System", "Process", "DataAsset", "Product", "Project", "Facility", "Market", "OrgGroup", "Vendor", "Audit"],
-    "OrgGroup" : ["Program", "Regulation", "Contract", "Policy", "Standard", "Section", "Clause", "Objective", "Control",
-                  "System", "Process", "DataAsset", "Product", "Project", "Facility", "Market", "OrgGroup", "Vendor", "Person", "Audit"],
-    "Vendor" : ["Program", "Regulation", "Contract", "Policy", "Standard", "Section", "Clause",
-                "Objective", "Control", "System", "Process", "DataAsset", "Product", "Project", "Facility", "Market", "OrgGroup", "Vendor", "Person", "Audit"],
-    "System" : ["Program", "Regulation", "Contract", "Policy", "Standard", "Section", "Clause",
-                "Objective", "Control", "System", "Process", "DataAsset", "Product", "Project", "Facility", "Market", "OrgGroup", "Vendor", "Person", "Audit"],
-    "Process" : ["Program", "Regulation", "Contract", "Policy", "Standard", "Section", "Clause",
-                 "Objective", "Control", "System", "Process", "DataAsset", "Product", "Project", "Facility", "Market", "OrgGroup", "Vendor", "Person", "Audit"],
-    "DataAsset" : ["Program", "Regulation", "Contract", "Policy", "Standard", "Section", "Clause",
-                   "Objective", "Control", "System", "Process", "DataAsset", "Product", "Project", "Facility", "Market", "OrgGroup", "Vendor", "Person", "Audit"],
-    "Product" : ["Program", "Regulation", "Contract", "Policy", "Standard", "Section", "Clause",
-                 "Objective", "Control", "System", "Process", "DataAsset", "Product", "Project", "Facility", "Market", "OrgGroup", "Vendor", "Person", "Audit"],
-    "Project" : ["Program", "Regulation", "Contract", "Policy", "Standard", "Section", "Clause",
-                  "Objective", "Control", "System", "Process", "DataAsset", "Product", "Project", "Facility", "Market", "OrgGroup", "Vendor", "Person", "Audit"],
-    "Facility" : ["Program", "Regulation", "Contract", "Policy", "Standard", "Section", "Clause",
-                  "Objective", "Control", "System", "Process", "DataAsset", "Product", "Project", "Facility", "Market", "OrgGroup", "Vendor", "Person", "Audit"],
-    "Market" : ["Program", "Regulation", "Contract", "Policy", "Standard", "Section", "Clause",
-                  "Objective", "Control", "System", "Process", "DataAsset", "Product", "Project", "Facility", "Market", "OrgGroup", "Vendor", "Person", "Audit"]
-=======
     "Program": "Regulation Contract Policy Standard Objective Control System Process DataAsset Product Project Facility Market OrgGroup Vendor Person Audit".split(' '),
-    "Audit": "Request history Person program".split(' '),
+    "Audit": "Request history Person program program_controls".split(' '),
     "Regulation" : "Program Section Objective Control System Process DataAsset Product Project Facility Market OrgGroup Vendor Person".split(' '),
     "Policy" : "Program Section Objective Control System Process DataAsset Product Project Facility Market OrgGroup Vendor Person".split(' '),
     "Standard" : "Program Section Objective Control System Process DataAsset Product Project Facility Market OrgGroup Vendor Person".split(' '),
@@ -325,7 +291,6 @@
     "Project" : "Program Regulation Contract Policy Standard Section Clause Objective Control System Process DataAsset Product Project Facility Market OrgGroup Vendor Person Audit".split(' '),
     "Facility" : "Program Regulation Contract Policy Standard Section Clause Objective Control System Process DataAsset Product Project Facility Market OrgGroup Vendor Person Audit".split(' '),
     "Market" : "Program Regulation Contract Policy Standard Section Clause Objective Control System Process DataAsset Product Project Facility Market OrgGroup Vendor Person Audit".split(' ')
->>>>>>> 071d427e
   };
 
   function sort_sections(sections) {
