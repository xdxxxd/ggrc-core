--- conflicted
+++ resolved
@@ -1960,7 +1960,26 @@
   }
 });
 
-<<<<<<< HEAD
+// Determines whether the value matches one in the $.map'd list
+// {{#if_in_map roles 'role.permission_summary' 'Mapped'}}
+Mustache.registerHelper("if_in_map", function(list, path, value, options) {
+  list = resolve_computed(list);
+
+  if (!list.attr || list.attr('length')) {
+    path = path.split('.');
+    var map = $.map(list, function(obj) {
+      can.each(path, function(prop) {
+        obj = (obj && obj[prop]) || null;
+      })
+      return obj;
+    });
+
+    if (map.indexOf(value) > -1)
+      return options.fn(options.contexts);
+  }
+  return options.inverse(options.contexts);
+});
+
 Mustache.registerHelper("with_auditors", function(instance, options) {
 
   var loader = resolve_computed(instance).get_binding('authorizations')
@@ -1979,26 +1998,6 @@
   else{
     return options.inverse(options.contexts);
   }
-=======
-// Determines whether the value matches one in the $.map'd list
-// {{#if_in_map roles 'role.permission_summary' 'Mapped'}}
-Mustache.registerHelper("if_in_map", function(list, path, value, options) {
-  list = resolve_computed(list);
-
-  if (!list.attr || list.attr('length')) {
-    path = path.split('.');
-    var map = $.map(list, function(obj) {
-      can.each(path, function(prop) {
-        obj = (obj && obj[prop]) || null;
-      })
-      return obj;
-    });
-
-    if (map.indexOf(value) > -1)
-      return options.fn(options.contexts);
-  }
-  return options.inverse(options.contexts);
->>>>>>> c45d2f3a
 });
 
 })(this, jQuery, can);