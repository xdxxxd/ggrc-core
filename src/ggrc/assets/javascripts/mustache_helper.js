--- conflicted
+++ resolved
@@ -595,13 +595,8 @@
 
 Mustache.registerHelper("handle_context", function() {
   return [
-<<<<<<< HEAD
-    "<input type='hidden' name='context.href' value='" + this.attr('context_href') + "' />",
-    "<input type='hidden' name='context.id' value='" + this.attr('context_id') + "' numeric />"
-=======
     "<input type='hidden' name='context.href' value='" + this.attr('context.href') + "' />",
     "<input type='hidden' name='context.id' value='" + this.attr('context.id') + "' numeric />"
->>>>>>> 39e2426e
     ].join("\n");
 });
 
