/*
 * Copyright (C) 2015 Google Inc., authors, and contributors <see AUTHORS file>
 * Licensed under http://www.apache.org/licenses/LICENSE-2.0 <see LICENSE file>
 * Created By: vladan@reciprocitylabs.com
 * Maintained By: vladan@reciprocitylabs.com
 */

.tabs-wrap {
	margin-top: 20px;
}

.nav-tabs {
	padding-left: 12px;
	border-bottom: 1px solid darken($itemBorder,10%);
	li {
		margin-right: -1px;
		a {
			@include border-radius(0);
			border: 1px solid darken($itemBorder,10%);
			background: $itemBorder;
			color: $text;
			margin: 0;
			padding: 4px 20px;
			&:hover {
				border: 1px solid darken($itemBorder,10%);
			}
		}
	}
	.active {
		a {
			background: $white;
			border: 1px solid darken($itemBorder,10%);
			border-bottom-color: transparent;
			&:hover {
				border-color: darken($itemBorder,10%);
				border-bottom-color: transparent;
			}
		}
	}
}

.tab-pane {
	padding: 20px 0 0 32px;
	box-sizing: border-box;
	.entry-list {
		width: 90%;
	}
}

.person-label {
	@include border-radius(50%);
	width: 35px;
	height: 35px;
	float: left;
	margin-right: 10px;
	color: $white;
	text-align: center;
	line-height: 36px;
	font-size: 14px;
	&.assignee {
		background: $olive;
		&:after {
			content: "A";
		}
	}
	&.requester {
		background: $purple;
		&:after {
			content: "R";
		}
	}
	&.verifier {
		background: $orange;
		&:after {
			content: "V";
		}
	}
}

.third-col {
	float: left;
	width: 30%;
	margin-right: 3.33%
}

.instruction {
	margin-bottom: 10px;
	font-weight: bold;
}

.past-items-list {
	@extend %reset-list;
	> li {
		margin-bottom: 20px;
		padding-bottom: 15px;
		border-bottom: 1px solid $lightGray;
		&:last-child {
			margin-bottom: 0;
			padding-bottom: 0;
			border-bottom: none;
		}
		&.list-title {
			line-height: 26px;
			height: 26px;
			margin-bottom: 10px;
			padding-bottom: 0;
			border-bottom: none;
		}
	}
	.mini-col {
		@extend %tab-col-general;
		width: 10%;
	}
	.small-col {
		@extend %tab-col-general;
		width: 20%;
	}
	.medium-col {
		@extend %tab-col-general;
		width: 35%;
	}
	.xmedium-col {
		@extend %tab-col-general;
		width: 25%;
	}
	.large-col {
		@extend %tab-col-general;
		width: 45%;
	}
}

.add-comment {
	display: none;
	margin: 10px 0 20px;
<<<<<<< HEAD
=======
	.controls {
		// display: none;
		margin-top: 15px;
	}
	textarea {
		margin-bottom: 0;
	}
}

.attachments-preview {
	// display: none;
	ul {
		@extend %reset-list;
	}
	li {
		display: inline-block;
		margin: 4px 3px 0 0;
	}
>>>>>>> 904b2927
}<|MERGE_RESOLUTION|>--- conflicted
+++ resolved
@@ -132,8 +132,6 @@
 .add-comment {
 	display: none;
 	margin: 10px 0 20px;
-<<<<<<< HEAD
-=======
 	.controls {
 		// display: none;
 		margin-top: 15px;
@@ -144,7 +142,6 @@
 }
 
 .attachments-preview {
-	// display: none;
 	ul {
 		@extend %reset-list;
 	}
@@ -152,5 +149,4 @@
 		display: inline-block;
 		margin: 4px 3px 0 0;
 	}
->>>>>>> 904b2927
 }