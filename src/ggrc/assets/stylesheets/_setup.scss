--- conflicted
+++ resolved
@@ -111,11 +111,8 @@
   $ajaxBtnDisabled: #e0e0e0;
   $ajaxGray: #7b7b7b;
   $footerBorder: #ddd;
-<<<<<<< HEAD
-=======
   $infoMessageBorder: #ddd;
   $infoMessageText: #bbb;
->>>>>>> 6e4690cf
   $tabBgnd: #fafafa;
   $tabBorder: #ddd;
   $tabHoverBgnd: #444;
