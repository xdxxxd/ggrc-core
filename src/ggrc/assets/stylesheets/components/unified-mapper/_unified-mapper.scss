/*
 * Copyright (C) 2017 Google Inc.
 * Licensed under http://www.apache.org/licenses/LICENSE-2.0 <see LICENSE file>
 */

$list-item-padding: 15px;
$item-status-width: 8px;
$icon-width: 32px;
$view-object-buttons-width: 55px;
$related-assessment-button-width: 95px;
$object-selection-item-width: 102px;
$object-selection-item-with-related-assessments-width: 16px;
$first-column-width: 25%;
$items-separator-color: #e0e0e0;

@mixin cell-styles() {
  flex: 1 1;
  overflow: hidden;
  white-space: nowrap;
  text-overflow: ellipsis;
  padding-right: 5px;
}

mapper-results {
  display: block;

  .well-small {
    font-size: 13px;
    padding: 9px 16px 7px;
  }

  .list-pagination {
    display: block;

    .tree-pagination {
      display: flex;
      justify-content: flex-end;
      align-items: center;

      .dropdown-toggle {
        font-size: 12px;
      }

      .dropdown-toggle,
      ::-webkit-input-placeholder {
        color: $gray;
      }
    }

    .clearfix {
      display: none;
    }

    .pagination {
      float: none;
      height: auto;
    }
  }

  .list-header {
    position: relative;
    padding: 0 $list-item-padding 10px;
  }

  .settings-row {
    display: flex;
    align-items: center;
    justify-content: space-between;
  }

  .list-body {
    display: flex;
    max-height: 240px;
    box-sizing: border-box;
    overflow: auto;
    position: relative;
    margin-bottom: 25px;

    &.loading {
      overflow: hidden;
      opacity: 0.5;

      // Should affect only direct children
      > .spinner-wrapper {
        padding: 0;
        margin: 0;
        display: flex;
        opacity: 0;

        &.active {
          z-index: 9999;
          opacity: 1;
        }

        .spinner {
          position: absolute;
          right: 0;
          left: 0;
          top: 0;
          bottom: 0;
          display: flex;
          align-items: center;
          font-size: 18px;
          // Bigger spinner with separate color for the grid
          &.grid-spinner {
            justify-content: center;

            .fa {
              color: $defaultWidget;
              font-size: 32px;
            }
          }
        }
      }
    }

    > object-list {
      > .object-list__item {
        color: $black;
        border-bottom: 1px solid $items-separator-color;

        object-selection-item {
          align-items: center;
          justify-content: flex-end;
          width: $object-selection-item-width;

          input[type="checkbox"] {
            margin: 0;
          }
        }
      }

      > .object-list__item:first-child,
      spinner + .object-list__item {
        border-top: 1px solid $items-separator-color;
      }
    }
  }

  .list-selection-switcher {
    position: absolute;
    right: 8px;
    top: -3px;
    font-size: 11px;
    display: flex;
    align-items: center;
    text-transform: uppercase;

    label {
      font-size: 11px !important;
      text-transform: uppercase;
      margin-bottom: 0 !important;
      cursor: pointer;

      input {
        margin-bottom: 6px !important;
        margin-left: 2px;
      }
    }

    .btn.btn-link {
      padding: 0 4px;
      text-transform: uppercase;
    }
  }

  .list-object-item {
    overflow: hidden;
    cursor: default;
    border-radius: 2px;
    padding: 2px $list-item-padding;
    padding: 0 $list-item-padding;
    line-height: 32px;
    font-size: 12px;
    align-items: center;
    justify-content: space-between;

    &.is-disabled {
      opacity: 0.6;

    }
    reusable-objects-item {
      padding: 0;
      justify-content: flex-end;
    }

    reusable-objets-item-control {
      position: static;
    }

    mapper-results-item-status {
      .status-label {
        margin: 0;
      }
    }

    view-object-buttons,
    .related-assessments-button {
      display: flex;

      .btn {
        position: relative;
        top: -1px;
      }
    }

    view-object-buttons {
      width: $view-object-buttons-width;
    }

    .related-assessments-button {
      flex: 0 1 $related-assessment-button-width;
    }
  }

  mapper-results-item-details {
    display: block;
    padding: 8px 16px 20px;
    font-size: 12px;
    padding-left: $list-item-padding +
                  $item-status-width +
                  2 * $icon-width;
    cursor: auto;

    &.is-snapshot {
      padding-left: $list-item-padding +
                    2 * $icon-width;
    }

    .col-container {
      display: flex;
      flex: 1 1;
      flex-direction: column;
      justify-content: space-between;

      &:first-child {
        padding-right: 15px;
      }

      .attr-container {
        h6 {
          margin: 4px 0;
        }

        .attr-value {
          white-space: normal;
          word-break: break-all;
          overflow: hidden;
          display: -webkit-box;
          -webkit-box-orient: vertical;
        }

        &.title {
          .attr-value {
            -webkit-line-clamp: 1;
          }
        }

        &.notes .attr-value {
          -webkit-line-clamp: 3;
        }

        &.description .attr-value {
          -webkit-line-clamp: 6;
        }
      }
    }

    .open-link-container,
    .menu-button-container{
      display: flex;
      justify-content: flex-end;
    }

    .open-link-container {
      margin-top: 3px;

      a {
        i {
          color: $linkColor;
          font-size: 12px;
        }
      }
    }

    .dropdown-toggle {
      width: 32px;
      background-color: transparent;
      border: 1px solid #e0e4e5;
    }

    a {
      cursor: pointer;
    }
  }

  .no-items-spinner-wrapper {
    display: flex;
    justify-content: center;
    height: 58px;

    .spinner .fa {
      font-size: 32px;
      color: #444;
    }
  }

  &.snapshot-list {
    .list-object-item {
      background: $snapshotBgnd;

      &.expanded {
        background-color: #f4fbfe;
      }
    }

    mapper-results-item-details {
      background-color: #f4fbfe;
    }
  }
}

mapper-results-item {
  display: block;

  .item-wrapper {
    display: flex;
    align-items: center;
    cursor: pointer;
    flex-grow: 1;
    width: 0;

    .fa {
      width: 32px;
      height: 32px;
      line-height: 32px;
      text-align: center;
    }

    &.object-type .fa {
      font-size: 14px;
    }

    &:hover, &:active {
      .fa {
        text-shadow: 1px 1px 4px rgba(0, 0, 0, 0.35);
      }
    }

    .icon-wrapper {
      height: 32px;
      width: $icon-width;
    }
  }

  object-selection-item {
    justify-content: flex-end;
    width: $object-selection-item-width;
  }

  &.has-related-assessments {

    object-selection-item {
      width: $object-selection-item-with-related-assessments-width !important;
    }
  }
}

mapper-results-item-status {
  display: block;
  height: 32px;
  line-height: 30px;
  width: $item-status-width;

  .status-label {
    display: inline-block;
    float: none;
  }
}

mapper-results-item-attrs {
  display: block;
  flex: 1 1;
  overflow: hidden;

  .attr {
    @include cell-styles();

    .title-attr {
      font-size: 14px;
    }

    &:first-child {
      flex: 1 1 $first-column-width;
    }

    .roles, .reference-urls-list {
      overflow: hidden;
      text-overflow: ellipsis;;
      .person {
        display: inline;
      }
    }
<<<<<<< HEAD
    .reference-urls-list {
      color: $link;
=======

    .repeat-cell > .repeat-summary {
      margin: 0;
>>>>>>> 6fcc2a4a
    }
  }
}

mapper-results-items-header {
  display: block;

  .columns-wrapper {
    display: flex;

    .title {
      @include cell-styles();
      font-size: 11px;
      text-transform: uppercase;
      cursor: pointer;

      &:first-child {
        flex: 1 1 $first-column-width;
      }
    }
  }

  margin-left: $item-status-width + 2 * $icon-width;
  margin-right: $object-selection-item-width;

  &.search-only {
    margin-right: $view-object-buttons-width;

    &.has-related-assessments {
      margin-right: $view-object-buttons-width +
                    $related-assessment-button-width;
    }
  }

  &.is-snapshot {
    margin-left: 2 * $icon-width;
  }

  &.has-related-assessments {
    margin-right: $object-selection-item-with-related-assessments-width +
                  $related-assessment-button-width;
  }
}

mapper-results-columns-configuration {
  position: absolute;
  display: block;
  left: 5px;

  .dropdown-toggle {
    i {
      color: $black;
    }
  }

  .dropdown-menu {
    @include border-radius(0);
    padding: 14px 30px 20px 30px;
    min-width: 720px;
    h5 {
      font-size: 16px;
      font-weight: normal;
      line-height: 24px;
    }
    label {
      font-size: 12px !important;
      margin-bottom: 0 !important;

      input {
        margin-bottom: 0 !important;
      }
    }
    .attr-list {
      margin-top: 11px;
      margin-bottom: 14px;
      li {
        margin: 0;
        text-transform: none;
        label {
          @extend %oneline;
          display: inline-block;
          cursor: pointer;
        }
        &.disabled {
          color: $gray;
          label {
            cursor: not-allowed;
          }
        }
      }
    }

    .close-dropdown {
      border: none;
      background: transparent;
    }
  }
}

.object-modal {

  object-mapper, object-search, object-generator {
    collapsible-panel {
      h6 {
        width: inherit;
        float: inherit;
      }
      collapsible-panel-header {
        .fa {
          width: auto;
          margin-right: 12px;
        }
        .title-text {
          font-size: 13px;
        }
      }
      collapsible-panel-body .body-inner {
        padding: 0px;
      }
    }
    .modal-body {
      padding-bottom: 30px !important;
      select, input {
        margin: 0;
      }

      .well.well-small {
        font-size: 13px;
        padding: 9px 16px 7px;
      }
    }
    .modal-footer {
      padding-top: 10px;

      &.expanded{
        border-top: 1px solid #E0E0E0;
        padding-top: 24px;
      }

      collapsible-panel-body{
        padding-top: 24px;
        mapper-results {
          margin-bottom: 24px;
        }
      }

      .btn-map {
        margin-left: 10px;
        background-color: $blue;
      }
    }
  }

  @media (min-width: 1100px) {
    width: 1060px !important;
    margin-left: -530px !important;
  }

  @media (min-width: 1200px) {
    width: 1160px !important;
    margin-left: -580px !important;
  }

  @media (min-width: 1300px) {
    width: 1260px !important;
    margin-left: -630px !important;
  }
}

.object-controls {
  @mixin controls-row {
    display: flex;
    margin: 16px 0px;
    align-items: center;
    >* {
      margin-right: 16px;
    }
  }

  &__container {
    select {
      background: $white;
    }
  }
  &__filters {
    padding-bottom: 24px;
  }
  &__mappings {
    padding-top: 24px;
    border-top: 1px solid #E0E0E0;
  }
  &__mappings-header {
    margin-bottom: 24px;
  }
  &__filter-string {
    font-size: 12px;
    color: #969696;
    padding-left: 20px;
    font-style: italic;
    display: block;
  }
  &__actions {
    float: right;
    button {
      height: 24px;
      padding: 0px 12px;
      line-height: 12px;
    }
  }
  &__relevant {
    margin-bottom: 16px;
    h6 {
      display: inline;
    }
    span {
      font-size: 13px;
    }
    >* {
      margin-right: 8px;
    }
  }
  &__template {
    assessment-templates {
      @include controls-row;
      select {
        width: 140px;
      }
    }
  }
  &__type {
    @include controls-row;

    select {
      width: 200px;
    }
    .btn {
      padding: 0px;
    }
  }
}<|MERGE_RESOLUTION|>--- conflicted
+++ resolved
@@ -401,14 +401,13 @@
         display: inline;
       }
     }
-<<<<<<< HEAD
+
     .reference-urls-list {
       color: $link;
-=======
+    }
 
     .repeat-cell > .repeat-summary {
       margin: 0;
->>>>>>> 6fcc2a4a
     }
   }
 }
