{{!
    Copyright (C) 2015 Google Inc., authors, and contributors <see AUTHORS file>
    Licensed under http://www.apache.org/licenses/LICENSE-2.0 <see LICENSE file>
    Created By: vladan@reciprocitylabs.com
    Maintained By: vladan@reciprocitylabs.com
}}

{{#instance}}
  <section class="info{{#is_info_pin}} sticky-info-panel{{/is_info_pin}}">
    {{#is_info_pin}}
      <div class="details-wrap pin">
        <ul class="pin-action">
          <li>
            <a href="javascript://" data-size="deselect" class="close-pane"><i class="grcicon-x-grey" rel="tooltip" data-placement="left" title="Close info pane"></i></a>
          </li>
          <li>
            <a href="javascript://" data-size="max" class="max"><i class="grcicon-maximize" rel="tooltip" data-placement="left" title="Maximize height"></i></a>
          </li>
          <li>
            <a href="javascript://" data-size="normal" class="normal"><i class="grcicon-default" style="opacity:1.0" rel="tooltip" data-placement="left" title="Default height"></i></a>
          </li>
          <li>
            <a href="javascript://" data-size="min" class="min"><i class="grcicon-minimize" rel="tooltip" data-placement="left" title="Minimize height"></i></a>
          </li>
        </ul><!-- pin-action end -->
      </div><!-- details-wrap pin end -->
    {{/is_info_pin}}

    <div class="pane-header">
      <div class="row-fluid wrap-row">
        <div class="span9">
          <h6>Title</h6>
          <h3>{{info_title}}</h3>
          <span class="state-value state-{{state_color}}">{{state}}</span>
        </div>
        <div class="span3">
          <div class="info-pane-utility">

            <div class="details-wrap">
              <a class="btn btn-small btn-draft dropdown-toggle" href="#" data-toggle="dropdown">
                <span class="bubble"></span>
                <span class="bubble"></span>
                <span class="bubble"></span>
              </a>
              <ul class="dropdown-menu" aria-labelledby="drop1" role="menu">
                <li>
                  <a href="javascript://">
                    <i class="grcicon-add-black"></i>
                    Define Assessment template
                  </a>
                </li>
                {{#is_allowed 'update' instance context='for'}}
                  {{> /static/mustache/base_objects/edit_object_link.mustache}}
                {{/is_allowed}}
                <li>
                  <clipboard-link title="Get permalink" notify="true" text="{{get_permalink}}" />
                </li>

                {{#is_info_pin}}
                  {{#is_allowed_to_map page_instance instance}}
                    {{^options.is_in_selector}}
                      {{> /static/mustache/base_objects/unmap.mustache}}

                    {{/options}}
                  {{/is_allowed_to_map}}
                  {{#if instance.viewLink}}
                    {{#is_allowed "view_object_page" instance}}
                      <li>
                        <a href="{{instance.viewLink}}">
                          <i class="grcicon-goto"></i>
                          View {{instance.class.title_singular}}
                        </a>
                      </li>
                    {{/is_allowed}}
                  {{/if}}
                {{/is_info_pin}}

                {{#is_allowed 'delete' instance}}
                  <li>
                    <a data-toggle="modal-ajax-deleteform" data-object-plural="{{model.table_plural}}" data-object-singular="{{model.model_singular}}" data-modal-reset="reset" data-modal-class="modal" data-object-id="{{instance.id}}" href="javascript://">
                      <i class="grcicon-deleted"></i>
                      Delete
                    </a>
                  </li>
                {{/is_allowed}}

              </ul>
            </div>

            <a href="javascript://" class="btn btn-small btn-primary pull-right">Complete</a>
          </div>
        </div>
      </div>
    </div>

    <div class="tier-content">
      <div class="row-fluid">
        <div class="span8">

          <div class="row-fluid wrap-row">
            <div class="span12">
              <h6>Description</h6>
              <div class="rtf-block">
                {{description}}
              </div>
            </div>
          </div>

          <div class="row-fluid wrap-row">
            <div class="span6">
<<<<<<< HEAD
              <h6>Evidence</h6>
              <div class="file-list-wrap">
                <ul class="file-list">
                  {{#files}}
                    <li>
                      <span class="file-controls">
                        <a href="javascript://"><i class="grcicon-deleted"></i></a>
                      </span>
                      <i class="grcicon-file{{#icon}}-{{icon}}{{/icon}}"></i>
                      <span class="date">{{timestamp}}</span>
                      <a target="_blank" href="{{url}}">
                        {{name}}
                      </a>
                    </li>
                  {{/files}}
                </ul>

                <a href="javascript://" class="btn btn-draft btn-small"><i class="grcicon-attach"></i> Add evidence</a>
              </div>
            </div>
            <div class="span6">
              <h6>URL</h6>
              <div class="file-list-wrap">
                <ul class="file-list">
                  {{#urls}}
                    <li>
                      <span class="file-controls">
                        <a href="javascript://"><i class="grcicon-deleted"></i></a>
                      </span>
                      <i class="grcicon-file{{#icon}}-{{icon}}{{/icon}}"></i>
                      <span class="date">{{timestamp}}</span>
                      <a target="_blank" href="{{url}}">
                        {{name}}
                      </a>
                    </li>
                  {{/urls}}
                </ul>
=======
              <h6>Audit Firm</h6>
              None
            </div>
            <div class="span6">
              <h6>URL</h6>
              <a href="javascript://">http://google.com/</a>
            </div>
          </div>
>>>>>>> 132cc3f0

          <div class="row-fluid wrap-row">
            <div class="span12">
              <h6>Code</h6>
              AUDIT-1176
            </div>
          </div>

          <div class="row-fluid wrap-row">
            <div class="span12 small-info ">
              <label class="multi-type-label">
                Audit Folder <label style="display: inline"><i class="grcicon-help-black" rel="tooltip" data-original-title="If selected, all Audit attachments go here."></i></label>
              </label>

              <span class="error">
                No folder for this Audit.
              </span>
              <a href="javascript://" tabindex="" class="entry-attachment tree-item-add" data-toggle="gdrive-picker" data-model="Audit" data-type="folders" data-id="1176">
                <i class="grcicon-attach-color"></i> Assign folder
              </a>

            </div>
          </div>

        </div>

        <div class="span4">

          <div class="row-fluid wrap-row">
            <div class="span12">
              <h6>People</h6>
              <div class="side-content">
                <ul class="label-list">
                  <li>
                    <label>
                      <span class="person-label {{type_lead}}"></span>
                      Audit Lead
                    </label>
                    <ul>
                      {{#people_assignee}}
                        <li>
                          <span class="file-controls">
                            <a href="javascript://"><i class="grcicon-deleted"></i></a>
                            <a href="javascript://"><i class="grcicon-edit"></i></a>
                          </span>
                          <a href="javascript://">{{name}}</a>
                        </li>
                      {{/people_assignee}}
                    </ul>
                  </li>
                  <li>
                    <label>
                      <span class="person-label {{type_auditor}}"></span>
                      Auditor
                    </label>
                    <ul>
                      {{#people_verifier}}
                        <li>
                          <span class="file-controls">
                            <a href="javascript://"><i class="grcicon-deleted"></i></a>
                            <a href="javascript://"><i class="grcicon-edit"></i></a>
                          </span>
                          <a href="javascript://">{{name}}</a>
                        </li>
                      {{/people_verifier}}
                    </ul>
                  </li>
                </ul>
              </div>
            </div>
          </div>

          <div class="row-fluid wrap-row">
            <div class="span12">
              <h6>Planned Dates</h6>
              <div class="side-content">
                <ul class="label-list dates">
                  <li class="gray">
                    <label>
                      start
                    </label>
                    10/09/2015
                  </li>
                  <li>
                    <span class="file-controls">
                      <a href="javascript://"><i class="grcicon-edit"></i></a>
                    </span>
                    <label>
                      end
                    </label>
                    11/30/2016
                  </li>
                  <li>
                    <span class="file-controls">
                      <a href="javascript://"><i class="grcicon-edit"></i></a>
                    </span>
                    <label>
                      report period
                    </label>
                    01/01/2016 - 04/30/2016
                  </li>
                </ul>
              </div>
            </div>
          </div>

          <div class="row-fluid wrap-row">
            <div class="span12">
              <h6>Mapped objects</h6>
              <div class="side-content">
                <ul class="mapped-list">
                  {{#mapped_objects}}
                    <li>
                      <span class="file-controls">
                        <a href="javascript://"><i class="grcicon-deleted"></i></a>
                      </span>
                      <i class="grcicon-{{icon}}-color"></i>
                      <span class="person-holder">
                        <a href='mailto:{{email}}' target="_blank">
                          <span class="person-tooltip-trigger" data-placement="top">
                            {{title}}
                          </span>
                        </a>

                        <div class="custom-popover-content">
                          <div class="preview-container person-preview">
                            <div class="row-fluid">
                              <div class="span12">
                                <div class="profile-info">
                                  <div class="row-fluid wrap-row">
                                    <div class="span8">
                                      <h6>Title</h6>
                                      <h5 class="oneline"><i class="grcicon-{{icon}}-color"></i> {{title}}</h5>
                                    </div>
                                    <div class="span4">
                                      <h6>Status</h6>
                                      {{state}}
                                    </div>
                                  </div>
                                  <div class="row-fluid wrap-row">
                                    <div class="span12">
                                      <h6>Description</h6>
                                      {{description}}
                                    </div>
                                  </div>

                                  {{{render '/static/mustache/base_objects/contacts.mustache' instance=instance}}}

                                </div>
                              </div>
                            </div>
                          </div>
                        </div>
                      </span>
                    </li>
                  {{/mapped_objects}}
                </ul>
                <a class="btn btn-draft btn-small" href="javascript://">
                  Map objects
                </a>
              </div>
            </div>
          </div>

        </div>
      </div>

<<<<<<< HEAD
      <div class="tabs-wrap">
        <ul class="nav nav-tabs">
          <li class="active"><a href="#tab1" data-toggle="tab">
            Comments and Responses (6)
          </a></li>
          <li><a href="#tab2" data-toggle="tab">
            Request log
          </a></li>
          <li><a href="#tab3" data-toggle="tab">
            Related responses
          </a></li>
        </ul>

        <div class="tab-content">
          <div class="tab-pane fade in active" id="tab1">
            <div class="tree-item-add">
              <a data-show=".add-comment" class="btn btn-draft btn-small js-trigger-addcomment" href="javascript://">
                Add response
              </a>
              <div class="add-comment">
                <div class="row-fluid">
                  <div class="span8">
                    <div class="wysiwyg-area">
                      <textarea rows="7" class="span12 triple wysihtml5" name="" id="" placeholder="Enter comment"></textarea>
                    </div>
                    <div class="attachments-preview">
                      <ul>
                      {{#comment_attachments}}
                        <li class="label label-light">
                          <span>{{name}}</span>
                          <a href="#" class="js-trigger-removeattachment">&times;</a>
                        </li>
                      {{/comment_attachments}}
                      </ul>
                    </div>
                    <div class="controls">
                      <a href="javascript://" class="btn btn-success btn-small">Add</a>
                      <a href="javascript://" class="btn btn-draft btn-small js-trigger-attachdata" data-type="file"><i class="grcicon-attach"></i> Attach evidence</a>
                      <a href="javascript://" class="btn btn-draft btn-small js-trigger-attachdata" data-type="url"><i class="grcicon-link"></i> Attach URL</a>
                      <a href="javascript://" class="btn btn-draft btn-small js-trigger-cancel">Cancel</a>
                    </div>
                  </div>
                </div>
              </div>
            </div>
            <ul class="entry-list">
              {{#comments}}
                <li>
                  {{#author}}
                    <span class="person-label {{type}}"></span>
                    <div class="w-status">
                      <span class="entry-author">
                          <a href="javascript://">{{name}}</a>
                        added a response - {{timestamp}}
                      </span>
                    {{comment}}
                    {{#attachments}}
                      <ul class="attachment-list">
                        <li>
                          <a href="{{url}}" target="_blank">
                            <i class="grcicon-file{{#icon}}-{{icon}}{{/icon}}"></i>
                            <span>{{name}}</span>
                          </a>
                        </li>
                      </ul>
                    {{/attachments}}
                    </div>
                  {{/author}}
                </li>
              {{/comments}}
            </ul>
          </div>
          <div class="tab-pane fade" id="tab2">
            <ul class="entry-list">
              {{#logs}}
                <li>
                  <span class="person-label {{type}}"></span>
                  <div class="w-status">
                    {{#data}}
                    <span class="entry-author">
                      {{#author}}
                        <a href="javascript://">{{name}}</a>
                      {{/author}}
                      {{status}} - {{timestamp}}
                    </span>
                    <div class="clearfix">
                      <div class="third-col">
                        <p class="instruction">Field</p>
                        {{field}}
                      </div>
                      <div class="third-col">
                        <p class="instruction">Original value</p>
                        {{#original}}
                          {{text}}
                          <ul class="file-list">
                            {{#files}}
                            <li>
                              <i class="grcicon-file{{#icon}}-{{icon}}{{/icon}}"></i>
                              {{name}}
                            </li>
                            {{/files}}
                          </ul>
                        {{/original}}
                      </div>
                      <div class="third-col">
                        <p class="instruction">New value</p>
                        {{#changed}}
                          {{#author}}
                            {{name}}
                          {{/author}}
                          {{text}}
                          <ul class="file-list">
                            {{#files}}
                            <li>
                              <i class="grcicon-file{{#icon}}-{{icon}}{{/icon}}"></i>
                              {{name}}
                            </li>
                            {{/file_list}}
                          </ul>
                        {{/changed}}
                      </div>
                    </div>
                  </div>
                  {{/data}}
                </li>
              {{/logs}}
            </ul>
          </div>

          <div class="tab-pane fade" id="tab3">
            <ul class="past-items-list">
              <li class="clearfix list-title">
                <div class="mini-col">
                  <h6>Date</h6>
                </div>
                <div class="xmedium-col">
                  <h6>Request title</h6>
                </div>
                <div class="small-col">
                  <h6>Mapped objects</h6>
                </div>
                <div class="medium-col">
                  <h6>Evidence</h6>
                </div>
                <div class="mini-col">
                  <a href="javascript://" class="btn btn-small btn-full btn-draft js-trigger-reuse">Reuse</a>
                </div>
              </li>
              {{#past_requests}}
                <li class="clearfix">
                  <div class="mini-col">
                    {{timestamp}}
                  </div>
                  <div class="xmedium-col">
                    <a target="_blank" href="javascript://">
                      {{title}}
                    </a>
                  </div>
                  <div class="small-col">
                    <ul class="mapped-list">
                      {{#mapped_objects}}
                        <li>
                          <i class="grcicon-{{icon}}-color"></i>
                          <span class="person-holder">
                            <a href='mailto:{{email}}' target="_blank">
                              <span class="person-tooltip-trigger" data-placement="top">
                                {{title}}
                              </span>
                            </a>

                            <div class="custom-popover-content">
                              <div class="preview-container person-preview">
                                <div class="row-fluid">
                                  <div class="span12">
                                    <div class="profile-info">
                                      <div class="row-fluid wrap-row">
                                        <div class="span8">
                                          <h6>Title</h6>
                                          <h5 class="oneline"><i class="grcicon-{{icon}}-color"></i> {{title}}</h5>
                                        </div>
                                        <div class="span4">
                                          <h6>Status</h6>
                                          {{state}}
                                        </div>
                                      </div>
                                      <div class="row-fluid wrap-row">
                                        <div class="span12">
                                          <h6>Description</h6>
                                          {{description}}
                                        </div>
                                      </div>

                                      {{{render '/static/mustache/base_objects/contacts.mustache' instance=instance}}}

                                    </div>
                                  </div>
                                </div>
                              </div>
                            </div>
                          </span>
                        </li>
                      {{/mapped_objects}}
                    </ul>
                  </div>
                  <div class="large-col">
                    <ul class="file-list">
                      {{#files}}
                        <li>
                          <label>
                            <i class="grcicon-file{{#icon}}-{{icon}}{{/icon}}"></i>
                            {{name}}
                          </label>
                          <input type="checkbox" class="js-trigger-pastfile" {{{data "item"}}}>
                        </li>
                      {{/files}}
                    </ul>
                  </div>
                </li>
              {{/past_requests}}
            </ul>
          </div>

        </div>
      </div>

=======
>>>>>>> 132cc3f0
    </div><!-- tier-content end -->

  {{{render '/static/mustache/custom_attributes/info.mustache' instance=instance}}}

  </section>

  <div class="info-widget-footer">
    <p>
      <small>
        <em>
          Created at {{date created_at}}
          &nbsp;&nbsp;&nbsp;&nbsp;
          Modified by {{#using person=modified_by}}{{{render '/static/mustache/people/popover.mustache' person=person}}}{{/using}} on {{date updated_at}}
        </em>
      </small>
    </p>
  </div>
{{/instance}}<|MERGE_RESOLUTION|>--- conflicted
+++ resolved
@@ -108,7 +108,6 @@
 
           <div class="row-fluid wrap-row">
             <div class="span6">
-<<<<<<< HEAD
               <h6>Evidence</h6>
               <div class="file-list-wrap">
                 <ul class="file-list">
@@ -146,17 +145,6 @@
                     </li>
                   {{/urls}}
                 </ul>
-=======
-              <h6>Audit Firm</h6>
-              None
-            </div>
-            <div class="span6">
-              <h6>URL</h6>
-              <a href="javascript://">http://google.com/</a>
-            </div>
-          </div>
->>>>>>> 132cc3f0
-
           <div class="row-fluid wrap-row">
             <div class="span12">
               <h6>Code</h6>
@@ -323,7 +311,6 @@
         </div>
       </div>
 
-<<<<<<< HEAD
       <div class="tabs-wrap">
         <ul class="nav nav-tabs">
           <li class="active"><a href="#tab1" data-toggle="tab">
@@ -549,8 +536,6 @@
         </div>
       </div>
 
-=======
->>>>>>> 132cc3f0
     </div><!-- tier-content end -->
 
   {{{render '/static/mustache/custom_attributes/info.mustache' instance=instance}}}
