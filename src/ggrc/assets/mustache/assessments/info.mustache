--- conflicted
+++ resolved
@@ -100,21 +100,8 @@
       {{{render '/static/mustache/base_objects/urls.mustache' is_program=true instance=instance}}}
       {{{render '/static/mustache/custom_attributes/info.mustache' instance=instance}}}
       <div class="tabs-wrap">
-<<<<<<< HEAD
-        <ul class="nav nav-tabs">
-          <li class="active"><a href="#tab1" data-toggle="tab">
-            Comments
-          </a></li>
-          <li><a href="#tab2" data-toggle="tab">
-            Related Assessments
-          </a></li>
-        </ul>
-        <div class="tab-content">
-          <div class="tab-pane fade in active" id="tab1">
-=======
         <tabs instance="instance">
           <tab-panel panels="panels" title="Comments" instance="instance">
->>>>>>> 9eca41ab
             {{#if_helpers '\
               ^if_equals' status 'Verified' '\
               and ^if_equals' status 'Final' }}
@@ -125,20 +112,11 @@
             {{/is_allowed}}
             {{/if_equals}}
             {{{render "/static/mustache/base_templates/comment_list.mustache" instance=. update_count="false"}}}
-<<<<<<< HEAD
-          </div>
-          <div class="tab-pane fade in" id="tab2">
-            {{> /static/mustache/assessments/reusable_objects.mustache }}
-          </div>
-
-        </div>
-=======
           </tab-panel>
           <tab-panel panels="panels" title="Assessment log" instance="instance">
             <revision-log instance="instance"></revision-log>
           </tab-panel>
         </tabs>
->>>>>>> 9eca41ab
       </div>
     </div><!-- tier-content end -->
 
