{{!
    Copyright (C) 2016 Google Inc.
    Licensed under http://www.apache.org/licenses/LICENSE-2.0 <see LICENSE file>
}}

{{!div class="modal-body"}}
<div class="hideable-holder">
{{#instance}}
<form action="javascript://">
  {{> /static/mustache/base_objects/form_restore.mustache}}

  {{^if new_object_form}}
    {{#if_in instance.status "Not Started,Completed,Verified"}}
      <div class="alert warning">
        <i class="fa fa-exclamation-triangle red"></i>
        You are about to move assessment from "{{instance.status}}" to "In Progress".
      </div>
    {{/if_in}}
  {{/if}}

  <div class="row-fluid">
    <div class="span6 {{#instance.computed_errors.title}}field-failure{{/instance.computed_errors.title}}">
      <label>
        Title
        <span class="required">*</span>
        <i class="fa fa-question-circle" rel="tooltip" title="Give new {{model.model_plural}} a name that's easy to search for and indicates the main goals of this {{model.model_singular}}."></i>
      </label>
      <input data-id="title_txtbx" tabindex="1" class="input-block-level" placeholder="Enter Title" name="title" type="text" value="{{title}}" autofocus>
      {{#instance.computed_errors.title}}<label class="help-inline warning">{{this}}</label>{{/instance.computed_errors.title}}
    </div>
    {{#if new_object_form}}
<<<<<<< HEAD
      <div class="span3">
          <label>
            Object
            <span class="required">*</span>
            <i class="fa fa-question-circle" rel="tooltip" title="Object for this Assessment"></i>
          </label>
          <input tabindex="2" class="input-block-level" name="object.title" data-permission-type="update"
                 data-lookup="Program,AccessGroup,Clause,Control,DataAsset,Facility,Issue,Market,Objective,OrgGroup,Person,Process,Product,Project,Request,Risk,Section,System,Vendor,Policy,Regulation,Standard,Contract,Threat"
                 data-template="/directives/autocomplete_result.mustache" placeholder="Choose Object"
                 type="text" value="{{firstexist object.title ''}}" />
      </div>
      <div class="span3">
          <label>
            Audit
            <span class="required">*</span>
            <i class="fa fa-question-circle" rel="tooltip" title="Audit for this Assessment"></i>
          </label>
          {{#using audit=instance.audit }}
            <input tabindex="2" class="input-block-level" name="audit.title" data-permission-type="update" data-lookup="Audit" data-template="/directives/autocomplete_result.mustache" placeholder="Choose Audit" type="text" null-if-empty="false" value="{{firstnonempty audit.title ''}}" />
          {{/using}}
=======
      <div class="span6">
        <label>
          Audit
          <span class="required">*</span>
          <i class="fa fa-question-circle" rel="tooltip" title="Audit for this Assessment"></i>
        </label>
        <input tabindex="2" class="input-block-level" name="audit.title" data-permission-type="update" data-lookup="Audit" data-template="/directives/autocomplete_result.mustache" placeholder="Choose Audit" type="text" value="{{firstexist audit.title ''}}" />
>>>>>>> d4f114ed
      </div>
    {{else}}
      <div class="span6"></div>
    {{/if}}
  </div>

  <div class="row-fluid">
    <div data-id="description_hidden" class="span6 hidable">
      <label>
        Description
        <i class="fa fa-question-circle" rel="tooltip" title="Provide more details on the purpose of this {{model.model_singular}} and provide context for how and when this {{model.model_singular}} might be used."></i>
        <a data-id="hide_description_lk" href="javascript://" class="field-hide" tabindex="-1">hide</a>
      </label>
      <div class="wysiwyg-area">
        <textarea tabindex="2" id="control_description" class="span12 triple wysihtml5" name="description" placeholder="Enter Description">{{{description}}}</textarea>
      </div>
    </div>
    <div class="span6">
      <people-list instance="instance" editable="true" deferred="true" validate="true"></people-list>
    </div>
  </div>

  <div class="row-fluid">
    <div class="span6 hidable bottom-spacing">
      <ggrc-modal-connector
              parent_instance="instance"
              instance="instance"
              source_mapping="info_related_objects"
              deferred="true">
        <label class="border-l">
          Mapped Objects
          <a href="javascript://" class="field-hide" tabindex="-1">hide</a>
        </label>
        {{#prune_context}}
          <ul class="tree-structure new-tree mapped-objects-tree">
            {{#each list}}
              <li class="tree-item task-item" data-object-type="{{class.table_singular}}"
                {{#instance}}{{ data 'option' }}{{/instance}} data-id="{{ id }}">
                  <div class="item-main">
                    <div class="item-wrap">
                      <div class="select">
                        <div class="item-data">
                          <div class="row-fluid">
                            <div class="span10">
                              <div class="tree-title-area">
                                {{#update_link .}}
                                  <a class="url" href="{{schemed_url link}}" target="_blank">
                                      <i class="fa fa-{{class.table_singular}} color"></i>
                                    {{firstexist title name email link}}
                                  </a>
                                {{/update_link}}
                              </div>
                            </div> <!-- span10 end -->

<<<<<<< HEAD
    <div class="span6 hide-wrap">
      <div class="row-fluid inner-hide wrap-row">
        <div class="span12">
          <people-list tabindex="11" instance="instance" editable="true" deferred="true" validate="true"></people-list>
        </div>
      </div>

      <div class="row-fluid inner-hide">
        <div data-id="notifications_hidden" class="span12 hidable">
          <div class="comment-notification" tabindex="13">
            <a data-id="hide_notification_lk" href="javascript://" class="field-hide" tabindex="-1">hide</a>
            <label>
              <input type="checkbox"
                     name="send_by_default"
                     {{# send_by_default}}checked{{/send_by_default}}>
              Enable notifications on comments
              <a data-id="hide_notifications_lk" href="javascript://" class="field-hide" tabindex="-1">hide</a>
            </label>
=======
                            <div class="span2">
                              <div class="show-details">
                                <a href="javascript://" class="unmap" data-toggle="unmap">
                                  <span class="result" {{data 'result'}}></span>
                                  <i class="fa fa-trash"></i>
                                </a>
                              </div>
                            </div> <!-- span2 end -->
                          </div> <!-- row-fluid end -->
                        </div> <!-- item-data end -->
                      </div> <!-- select end -->
                    </div> <!-- item-wrap end -->
                </div> <!-- item-main end -->
              </li>
            {{/each}}
          </ul>
        {{/prune_context}}
        {{^list.length}}
          <span class="gray"><em>No mapped objects</em></span>
        {{/list.length}}
          <div class="objective-selector">
            <div style="clear:both">
              <br>
              <a class="section-add section-sticky btn btn-small btn-draft"
                 href="javascript://" rel="tooltip"
                 {{data "deferred_to"}}
                 data-placement="left"
                 data-toggle="unified-mapper"
                 data-deferred="true"
                 data-object-source="true"
                 data-join-mapping="business_objects"
                 data-join-object-id="{{instance.id}}"
                 data-join-object-type="{{instance.class.model_singular}}"
                 data-original-title="Map Object to this {{instance.class.title_singular}}" tabindex="6">
                   Map Objects
              </a>
            </div>
          </div>
      </ggrc-modal-connector>
    </div>
    <div data-id="notifications_hidden" class="span6 hidable">
      <div class="comment-notification">
        <a data-id="hide_notification_lk" href="javascript://" class="field-hide" tabindex="-1">hide</a>
        <label>
          <input type="checkbox"
                 name="send_by_default"
                 {{# send_by_default}}checked{{/send_by_default}}>
          Enable notifications on comments
        </label>
>>>>>>> d4f114ed

        <checkbox-to-list property="recipients" instance="instance">
          <ul class="comment-notification__list">
            <li>
              <label class="input--inline">
                  <input type="checkbox" can-value="values.Creator">
                  Notify creator(s)
              </label>
            </li>
            <li>
              <label class="input--inline">
                  <input type="checkbox" can-value="values.Assessor">
                  Notify assessor(s)
              </label>
            </li>
            <li>
              <label class="input--inline">
                  <input type="checkbox" can-value="values.Verifier">
                  Notify verifier(s)
              </label>
            </li>
          </ul>
        </checkbox-to-list>
      </div>
    </div>
  </div>

  <div class="row-fluid">
    <div data-id="test_plan_hidden" class="span6 hidable">
      <label>
        Test Plan
        <i class="fa fa-question-circle" rel="tooltip" title="Provide a test plan for this {{model.model_singular}}."></i>
        <a data-id="hide_description_lk" href="javascript://" class="field-hide" tabindex="-1">hide</a>
      </label>
      <div class="wysiwyg-area">
        <textarea tabindex="2" id="control_test_plan" class="span12 triple wysihtml5" name="test_plan" placeholder="Enter Test Plan">{{{test_plan}}}</textarea>
      </div>
    </div>


    <div class="span6 hide-wrap hidable">
      {{> /static/mustache/base_objects/modal_contact_fields.mustache}}
    </div>
    </div>

    <div class="row-fluid">
      <div data-id="note_hidden" class="span6 hidable">
        <label>
          Notes
          <i class="fa fa-question-circle" rel="tooltip" title="Append simple text or html notes here."></i>
          <a data-id="hide_note_lk" href="javascript://" class="field-hide" tabindex="-1">hide</a>
        </label>
        <div class="wysiwyg-area">
          <textarea data-id="note_txtbx" tabindex="5" id="notes" class="span12 double wysihtml5" name="notes" placeholder="Enter Notes">{{{notes}}}</textarea>
        </div>
      </div>
      <div class="span6 hide-wrap hidable">
        <div class="row-fluid inner-hide">
          <div data-id="url_hidden" class="span12 hidable">
            <label>
              Assessment URL
              <i class="fa fa-question-circle" rel="tooltip" title="Web link to the Sites page / {{model.model_singular}} documentation."></i>
              <a data-id="hide_url_lk" href="javascript://" class="field-hide" tabindex="-1">hide</a>
            </label>
            <input data-id="url_txtbx" tabindex="7" class="input-block-level" name="url" placeholder="http://www.domain.com/" type="text" value="{{url}}">
          </div>
        </div>
        <div class="row-fluid inner-hide">
          <div data-id="reference_url_hidden" class="span12 hidable">
            <label>
              Reference URL
              <i class="fa fa-question-circle" rel="tooltip" title="Web links to other references."></i>
              <a data-id="hide_reference_url_lk" href="javascript://" class="field-hide" tabindex="-1">hide</a>
            </label>
            <input data-id="reference_url_txtbx" tabindex="8" id="reference_url" class="input-block-level" placeholder="https://www.example.com/" name="reference_url" type="text" value="{{reference_url}}">
          </div>
        </div>
      </div>
    </div>

  <div>
    <div class="row-fluid">
      <div data-id="code_hidden" class="span4 hidable">
        <label>
          Code
          <i class="fa fa-question-circle" rel="tooltip" title="The gGRC application will automatically provide codes for new objects.  If you would like to override this feature you may manually enter a code of your choosing.  You should have a specific reason for doing this."></i>
          <a data-id="hide_code_lk" href="javascript://" class="field-hide" tabindex="-1">hide</a>
        </label>
        <input data-id="code_txtbx" tabindex="8" class="input-block-level" name="slug" placeholder="ASSESSMENT-XXX" type="text" value="{{slug}}">
      </div>
      <effective-dates instance="instance"/>
    </div>

    <div class="row-fluid">
      <div class="span6 hidable">
        <label>
          Conclusion: Design
          <i class="fa fa-question-circle" rel="tooltip" title="Is this control design effective?"></i>
          <a data-id="hide_state_lk" href="javascript://" class="field-hide" tabindex="-1">hide</a>
        </label>
          <dropdown options-list="model.conclusions"
                    no-value="true"
                    no-value-label="---"
                    name="instance.design"
                    tabindex="23">
          </dropdown>
      </div>

      <div class="span6 hidable">
        <label>
          Conclusion: Operation
          <i class="fa fa-question-circle" rel="tooltip" title="Is this control operationally effective?"></i>
          <a data-id="hide_state_lk" href="javascript://" class="field-hide" tabindex="-1">hide</a>
        </label>
          <dropdown options-list="model.conclusions"
                    no-value="true"
                    no-value-label="---"
                    name="instance.operationally"
                    tabindex="23">
          </dropdown>
      </div>
    </div>
  </div>
</form>
{{/instance}}
</div>
{{!/div}}<|MERGE_RESOLUTION|>--- conflicted
+++ resolved
@@ -29,36 +29,15 @@
       {{#instance.computed_errors.title}}<label class="help-inline warning">{{this}}</label>{{/instance.computed_errors.title}}
     </div>
     {{#if new_object_form}}
-<<<<<<< HEAD
-      <div class="span3">
-          <label>
-            Object
-            <span class="required">*</span>
-            <i class="fa fa-question-circle" rel="tooltip" title="Object for this Assessment"></i>
-          </label>
-          <input tabindex="2" class="input-block-level" name="object.title" data-permission-type="update"
-                 data-lookup="Program,AccessGroup,Clause,Control,DataAsset,Facility,Issue,Market,Objective,OrgGroup,Person,Process,Product,Project,Request,Risk,Section,System,Vendor,Policy,Regulation,Standard,Contract,Threat"
-                 data-template="/directives/autocomplete_result.mustache" placeholder="Choose Object"
-                 type="text" value="{{firstexist object.title ''}}" />
-      </div>
-      <div class="span3">
-          <label>
-            Audit
-            <span class="required">*</span>
-            <i class="fa fa-question-circle" rel="tooltip" title="Audit for this Assessment"></i>
-          </label>
-          {{#using audit=instance.audit }}
-            <input tabindex="2" class="input-block-level" name="audit.title" data-permission-type="update" data-lookup="Audit" data-template="/directives/autocomplete_result.mustache" placeholder="Choose Audit" type="text" null-if-empty="false" value="{{firstnonempty audit.title ''}}" />
-          {{/using}}
-=======
       <div class="span6">
         <label>
           Audit
           <span class="required">*</span>
           <i class="fa fa-question-circle" rel="tooltip" title="Audit for this Assessment"></i>
         </label>
-        <input tabindex="2" class="input-block-level" name="audit.title" data-permission-type="update" data-lookup="Audit" data-template="/directives/autocomplete_result.mustache" placeholder="Choose Audit" type="text" value="{{firstexist audit.title ''}}" />
->>>>>>> d4f114ed
+        {{#using audit=instance.audit }}
+          <input tabindex="2" class="input-block-level" name="audit.title" data-permission-type="update" data-lookup="Audit" data-template="/directives/autocomplete_result.mustache" placeholder="Choose Audit" type="text" null-if-empty="false" value="{{firstnonempty audit.title ''}}" />
+        {{/using}}
       </div>
     {{else}}
       <div class="span6"></div>
@@ -77,7 +56,7 @@
       </div>
     </div>
     <div class="span6">
-      <people-list instance="instance" editable="true" deferred="true" validate="true"></people-list>
+      <people-list tabindex="11" instance="instance" editable="true" deferred="true" validate="true"></people-list>
     </div>
   </div>
 
@@ -113,26 +92,6 @@
                               </div>
                             </div> <!-- span10 end -->
 
-<<<<<<< HEAD
-    <div class="span6 hide-wrap">
-      <div class="row-fluid inner-hide wrap-row">
-        <div class="span12">
-          <people-list tabindex="11" instance="instance" editable="true" deferred="true" validate="true"></people-list>
-        </div>
-      </div>
-
-      <div class="row-fluid inner-hide">
-        <div data-id="notifications_hidden" class="span12 hidable">
-          <div class="comment-notification" tabindex="13">
-            <a data-id="hide_notification_lk" href="javascript://" class="field-hide" tabindex="-1">hide</a>
-            <label>
-              <input type="checkbox"
-                     name="send_by_default"
-                     {{# send_by_default}}checked{{/send_by_default}}>
-              Enable notifications on comments
-              <a data-id="hide_notifications_lk" href="javascript://" class="field-hide" tabindex="-1">hide</a>
-            </label>
-=======
                             <div class="span2">
                               <div class="show-details">
                                 <a href="javascript://" class="unmap" data-toggle="unmap">
@@ -174,7 +133,7 @@
       </ggrc-modal-connector>
     </div>
     <div data-id="notifications_hidden" class="span6 hidable">
-      <div class="comment-notification">
+      <div class="comment-notification" tabindex="13">
         <a data-id="hide_notification_lk" href="javascript://" class="field-hide" tabindex="-1">hide</a>
         <label>
           <input type="checkbox"
@@ -182,7 +141,6 @@
                  {{# send_by_default}}checked{{/send_by_default}}>
           Enable notifications on comments
         </label>
->>>>>>> d4f114ed
 
         <checkbox-to-list property="recipients" instance="instance">
           <ul class="comment-notification__list">
