{{#instance}}
<div class="row-fluid">
  <div {{^if stacked}}class="span6"{{/if}}>   
  {{#if is_program}}
    <p>
      <strong>Owner:</strong>
      <br>
      {{#with_mapping 'authorizations' instance}}
        {{#each authorizations}}
          {{#using role=instance.role}}
            {{#if_equals role.name 'ProgramOwner'}}
              {{#using contact=instance.person}}
                <p>
                  {{{render '/static/mustache/people/popover.mustache' person=contact}}}
                </p>
              {{/using}}
            {{/if_equals}}
          {{/using}}
        {{/each}}
      {{/with_mapping}}
    </p>
  {{else}}
    <p>
      <strong>Owner:</strong>
      <br>
    {{#if owners.length}}
      {{#using contacts=owners}}
      {{#contacts}}
        <p>
<<<<<<< HEAD
          <span>{{firstnonempty name email}}</span>
=======
          <strong>Owner</strong>
          <br>
          {{{render '/static/mustache/people/popover.mustache' person=this}}}
>>>>>>> 6422ed05
        </p>
      {{/contacts}}
      {{/using}}
    {{else}}
      <p>
        <span class="error">
          Not Assigned
        </span>
      </p>
    {{/if}}
    </p>
  {{/if}}
  </div>
  {{#using person=contact}}
    <div {{^if stacked}}class="span6"{{/if}}>  
    {{#if person}}
      <p>
        <strong>Contact</strong>
        <br>
        {{{render '/static/mustache/people/popover.mustache' person=person}}}
      </p>
    {{else}}
      <p>
        <strong>Contact</strong>
        <br>
        <span class="error">
          Not Assigned
        </span>
      </p>
    {{/if}}
    </div>
  {{/using}}
</div>
{{/instance}}<|MERGE_RESOLUTION|>--- conflicted
+++ resolved
@@ -27,13 +27,7 @@
       {{#using contacts=owners}}
       {{#contacts}}
         <p>
-<<<<<<< HEAD
-          <span>{{firstnonempty name email}}</span>
-=======
-          <strong>Owner</strong>
-          <br>
           {{{render '/static/mustache/people/popover.mustache' person=this}}}
->>>>>>> 6422ed05
         </p>
       {{/contacts}}
       {{/using}}
