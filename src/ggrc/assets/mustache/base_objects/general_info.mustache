--- conflicted
+++ resolved
@@ -7,27 +7,9 @@
 
 {{! transcluded via renderLive in, for example, assets/mustache/sections/tier2_content.mustache }}
 {{#instance}}
-<<<<<<< HEAD
-  <div class="row-fluid wrap-row">
-    <div data-test-id="title_0ad9fbaf" class="span6">
-      <h6>Title</h6>
-      <h3>{{title}}</h3>
-      {{#if type}}
-      <p>
-        {{type.title}}
-      </p>
-      {{/if}}
-    </div>
-    <div data-test-id="title_state_0ad9fbaf" class="span6">
-      {{#if status}}
-        <h6>State</h6>
-        <span data-test-id="title_state_value_0ad9fbaf" class="state-value
-              state-{{to_class status '_'}}">{{status}}</span>
-      {{/if}}
-=======
   <div class="pane-header">
     <div class="row-fluid wrap-row">
-      <div class="span9">
+      <div data-test-id="title_0ad9fbaf" class="span9">
         <h6>Title</h6>
         <h3>{{title}}</h3>
         {{#if status}}
@@ -39,7 +21,6 @@
         </p>
         {{/if}}
       </div>
->>>>>>> 10f3dac0
     </div>
   </div>
   <div data-test-id="title_review_0ad9fbaf" class="row-fluid wrap-row">
