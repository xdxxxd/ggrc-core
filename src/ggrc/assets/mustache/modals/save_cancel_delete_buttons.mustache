--- conflicted
+++ resolved
@@ -28,29 +28,15 @@
       <div class="confirm-buttons">
         {{#mapping}}
         <input type="checkbox" id="map-and-save" checked="checked">&nbsp;<label style="display:inline" for="map-and-save"> Map and save</label>
-<<<<<<< HEAD
-        <a  tabindex="25" class="btn
-        btn-small btn-success
-        preventdoubleclick {{disable_if_errors instance}}" data-toggle="modal-submit" href="javascript://">Save & Close</a>
-=======
         <a tabindex="25" class="btn btn-small btn-success preventdoubleclick {{disable_if_errors instance}}" data-toggle="modal-submit" href="javascript://">Save &amp; Close</a>
->>>>>>> 10f3dac0
         {{/mapping}}
         {{^mapping}}
           {{^new_object_form}}
             <a tabindex="25" class="btn btn-small btn-success preventdoubleclick {{disable_if_errors instance}}" data-toggle="modal-submit" href="javascript://">Save &amp; Close</a>
           {{/new_object_form}}
           {{#new_object_form}}
-<<<<<<< HEAD
-            <a tabindex="24"
-               data-test-id="new_program_button_save_and_new_86160053"
-               class="btn btn-small btn-info preventdoubleclick {{disable_if_errors instance}}" data-toggle="modal-submit-addmore" href="javascript://">Save & Add Another</a>
-            <a tabindex="25" data-test-id="new_program_button_save_86160053"
-               class="btn btn-small btn-success preventdoubleclick {{disable_if_errors instance}}" data-toggle="modal-submit" href="javascript://">Save & Close</a>
-=======
-            <a tabindex="34" class="btn btn-small btn-info preventdoubleclick {{disable_if_errors instance}}" data-toggle="modal-submit-addmore" href="javascript://">Save &amp; Add Another</a>
-            <a tabindex="35" class="btn btn-small btn-success preventdoubleclick {{disable_if_errors instance}}" data-toggle="modal-submit" href="javascript://">Save &amp; Close</a>
->>>>>>> 10f3dac0
+            <a tabindex="24" class="btn btn-small btn-info preventdoubleclick {{disable_if_errors instance}}" data-toggle="modal-submit-addmore" href="javascript://">Save & Add Another</a>
+            <a tabindex="25" class="btn btn-small btn-success preventdoubleclick {{disable_if_errors instance}}" data-toggle="modal-submit" href="javascript://">Save & Close</a>
           {{/new_object_form}}
         {{/mapping}}
       </div>
