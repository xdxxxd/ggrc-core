{{!
    Copyright (C) 2016 Google Inc.
    Licensed under http://www.apache.org/licenses/LICENSE-2.0 <see LICENSE file>
}}

  <li class="tree-item" data-object-id="{{instance.id}}" data-object-type="{{instance.class.table_singular}}">
    <div class="item-main" {{#instance}}{{data 'model'}}{{/instance}}>
      <div class="item-wrap">
        {{> '/static/mustache/base_objects/open_close.mustache'}}
        <div class="select">
          <div class="item-data">
            <div class="row-fluid">
              <div class="span4">
                <div class="title tree-title-area" title="{{instance.title}}">
                  {{#is_subtree}}
                    <i class="fa fa-person"></i>
                  {{/is_subtree}}
                  {{{firstnonempty instance.title instance.description_inline instance.name instance.email ''}}}
                </div>
              </div>

              <div class="span2">
                <div class="email tree-title-area">
                  <span class="email">{{instance.email}}</span>
                  {{#if_equals system_wide_role 'No Access'}}
                    <span class="user-disabled">
                      (Inactive user)
                    </span>
<<<<<<< HEAD
                  {{/if}}
=======
                  {{/if_equals}}
>>>>>>> d6dc541a
                </div>
              </div>

              <div class="span2">
                <div class="role tree-title-area">
                  {{#with_program_roles_as "roles" result}}
                  {{#if roles.length}}
                    <li>
                      <div class="item-data">
                        <div class="tree-title-area">
                          <span class="role" title="{{#roles}}{{role.permission_summary}} {{/roles}}">
                            {{#if_helpers '\
                              #if_equals' roles.0.role.permission_summary 'Mapped' '\
                              and ^if_equals' roles.length 1}}
                              {{roles.1.role.permission_summary}}
                            {{else}}
                              {{roles.0.role.permission_summary}}
                            {{/if_helpers}}
                            {{#roles.1}}
                              {{#if_in_map roles 'role.permission_summary' 'Mapped'}}
                                {{^if_equals roles.length 2}}
                                  + {{sum roles.length '-2'}}
                                {{/if_equals}}
                              {{else}}
                                + {{sum roles.length '-1'}}
                              {{/if_in_map}}
                            {{/roles.1}}
                          </span>
                        </div>
                      </div>
                    </li>
                  {{/if}}
                  {{/with_program_roles_as}}
                </div>
              </div>

              <div class="span4">

                <div class="show-details">
                  {{#child_options}}
                    {{{renderLive add_item_view}}}
                  {{/child_options}}
                  <view-object-button instance="instance" />
                </div>
                <ul class="tree-action-list">
                  <li>
                    {{>'/static/mustache/base_objects/relevance_action.mustache'}}
                  </li>
                </ul>

              </div>
            </div>
          </div><!-- item-data end -->
        </div><!-- select end -->
      </div><!-- item-wrap end -->
    </div><!-- item-main end -->

    {{#if expanded}}
    <div class="tier-2-info item-content">
      <div class="tier-2-info-content">
        {{#if draw_children}}
          {{#if child_options.length}}
            {{#prune_context}} {{! this line is just chopping the context stack down to one element}}
              {{#child_options}}
                <div class="inner-tree">
                  <ul class="tree-structure new-tree" {{data 'options'}} {{ (el) -> el.cms_controllers_tree_view(el.data("options")) }}></ul>
                </div>
              {{/child_options}}
            {{/prune_context}}
          {{/if}}
        {{/if}}
      </div>
    </div>
    {{/if}}
  </li><|MERGE_RESOLUTION|>--- conflicted
+++ resolved
@@ -26,11 +26,7 @@
                     <span class="user-disabled">
                       (Inactive user)
                     </span>
-<<<<<<< HEAD
-                  {{/if}}
-=======
                   {{/if_equals}}
->>>>>>> d6dc541a
                 </div>
               </div>
 
