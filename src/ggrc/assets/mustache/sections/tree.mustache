--- conflicted
+++ resolved
@@ -118,67 +118,4 @@
 
     </div>
     {{/if}}
-<<<<<<< HEAD
   </li>
-=======
-  </li>
-{{/list}}
-
-{{#if allow_mapping_or_creating}}
-{{#if_match parent_instance.constructor.shortName '^(Directive|Regulation|Policy|Contract)$'}}
-{{#if allow_creating}}
-{{#is_allowed 'create' model.shortName parent_instance.context.id}}
-<li class="tree-item tree-item-add">
-  <div class="row-fluid">
-    <div class="span12">
-      <a href="javascript://" class="section-add">
-        + {{#if_equals parent_instance.constructor.shortName 'Contract'}}Clause{{else}}Section{{/if_equals}}
-      </a>
-      <a href="javascript://" class="section-create" data-toggle="modal-ajax-form" data-modal-reset="reset" data-dirty="#regulations, #combo" data-route="regulations" data-modal-class="modal-wide" data-object-singular="Section" data-object-plural="sections" data-object-singular-override="{{#if_equals parent_instance.constructor.shortName 'Contract'}}Clause{{/if_equals}}" data-object-params='{ "directive": {{parent_instance.id}} }'>
-        <i class="grcicon-add-black"></i>
-        Create {{#if_equals parent_instance.constructor.shortName 'Contract'}}Clause{{else}}Section{{/if_equals}}
-      </a>
-      &nbsp;
-      &nbsp;
-      <a href="{{parent_instance.viewLink}}/import_sections" class="section-import">
-        <i class="grcicon-imp-exp"></i>
-        Import {{#if_equals parent_instance.constructor.shortName 'Contract'}}Clauses{{else}}Sections{{/if_equals}}
-      </a>
-      &nbsp;
-      &nbsp;
-      <a href="{{parent_instance.viewLink}}/export_sections" class="section-import">
-        <i class="grcicon-imp-exp"></i>
-        Export {{#if_equals parent_instance.constructor.shortName 'Contract'}}Clauses{{else}}Sections{{/if_equals}}
-      </a>
-    </div>
-  </div>
-</li>
-{{/is_allowed}}
-{{/if}}
-
-{{else}}
-
-{{#if allow_mapping}}
-{{#is_allowed_to_map parent_instance model.shortName}}
-<li class="tree-item tree-item-add">
-  <div class="row-fluid">
-    <div class="span12">
-      <a
-        href="javascript://"
-        rel="tooltip"
-        data-placement="left"
-        data-toggle="multitype-modal-selector"
-        data-join-option-type="{{model.shortName}}"
-        data-join-object-id="{{parent_instance.id}}"
-        data-join-object-type="{{parent_instance.constructor.shortName}}"
-        data-original-title="Map {{firstnonempty title_singular model.title_singular 'Object'}} to this {{firstnonempty parent_instance.constructor.title_singular 'Object'}}">
-        + {{#if_equals parent_instance.constructor.shortName 'Contract'}}Clause{{else}}Section{{/if_equals}}
-      </a>
-    </div>
-  </div>
-</li>
-{{/is_allowed_to_map}}
-{{/if}}
-{{/if_match}}
-{{/if}}
->>>>>>> 916299a1
