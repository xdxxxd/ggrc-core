{{!
    Copyright (C) 2015 Google Inc., authors, and contributors <see AUTHORS file>
    Licensed under http://www.apache.org/licenses/LICENSE-2.0 <see LICENSE file>
    Created By: ivan@reciprocitylabs.com
    Maintained By: urban@reciprocitylabs.com
}}

{{#instance.class.info_pane_options.mapped_objects}}
{{#add_to_current_scope parent_instance=instance}}
<div class="row-fluid wrap-row">
  <div class="span12">
<<<<<<< HEAD
    <h6>Mapped objects</h6>
      <ul class="mapped-list" data-update-count="{{update_count}}" {{data 'options'}}  data-disable-lazy-loading="true"
=======
    <div class="left-spacing">
      <h6>Mapped objects</h6>
      <ul class="mapped-list" {{data 'options'}}  data-disable-lazy-loading="true"
>>>>>>> aba44e8c
        {{ (el) -> el.cms_controllers_tree_view(el.data("options")).control("tree_view").display() }}>
      </ul>
      {{#is_allowed_to_map instance model.shortName}}
        <a
          class="btn btn-draft btn-small"
          href="javascript://"
          rel="tooltip"
          data-placement="left"
          data-toggle="unified-mapper"
          data-join-mapping="related_objects"
          data-join-option-type="{{model.shortName}}"
          data-join-object-id="{{instance.id}}"
          data-join-object-type="{{instance.class.shortName}}"
          data-original-title="Map {{firstnonempty title_singular model.title_singular 'Object'}} to this {{firstnonempty instance.class.title_singular 'Object'}}">
          Map Objects
        </a>
      {{/if}}
    </div>
  </div>
</div>
{{/add_to_current_scope}}
{{/instance}}<|MERGE_RESOLUTION|>--- conflicted
+++ resolved
@@ -9,14 +9,9 @@
 {{#add_to_current_scope parent_instance=instance}}
 <div class="row-fluid wrap-row">
   <div class="span12">
-<<<<<<< HEAD
-    <h6>Mapped objects</h6>
-      <ul class="mapped-list" data-update-count="{{update_count}}" {{data 'options'}}  data-disable-lazy-loading="true"
-=======
     <div class="left-spacing">
       <h6>Mapped objects</h6>
-      <ul class="mapped-list" {{data 'options'}}  data-disable-lazy-loading="true"
->>>>>>> aba44e8c
+      <ul class="mapped-list" data-update-count="{{update_count}}" {{data 'options'}}  data-disable-lazy-loading="true"
         {{ (el) -> el.cms_controllers_tree_view(el.data("options")).control("tree_view").display() }}>
       </ul>
       {{#is_allowed_to_map instance model.shortName}}
