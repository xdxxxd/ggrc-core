{{!
    Copyright (C) 2013 Google Inc., authors, and contributors <see AUTHORS file>
    Licensed under http://www.apache.org/licenses/LICENSE-2.0 <see LICENSE file>
    Created By: brad@reciprocitylabs.com
    Maintained By: brad@reciprocitylabs.com
}}
{{!div class="modal-body"}}
<div class="hideable-holder">
{{#instance}}
<form action="javascript://">
  {{> /static/mustache/base_objects/form_restore.mustache}}

  <!-- Title Row -->
  <div class="row-fluid">
    <div class="span6">
      <label>
        Title
        <span class="required">*</span>
        <i class="grcicon-help-black" rel="tooltip" title="Give new {{model.model_plural}} a name that's easy to search for and indicates the main goals of this {{model.model_singular}}."></i>
      </label>
      <input data-id="title_txtbx" tabindex="1" class="input-block-level" placeholder="Enter Title" name="title" type="text" value="{{title}}" autofocus>
    </div>
    <div class="span6">
      <label>
        Audit
        <span class="required">*</span>
      </label>
        <div class="objective-selector">
          {{#using audit=instance.audit }}
            <input tabindex="11" type="text" name="audit.title" class="span12 search-icon" data-lookup="Audit" data-permission-type="update" placeholder="Enter text to search for Audit" null-if-empty="false" value="{{firstnonempty audit.title ''}}">
          {{/using}}
        </div>
    </div>
  </div>
  <div class="row-fluid">
    <div class="span6">
      <label>
        Description
      </label>
      <div class="wysiwyg-area">
        <textarea tabindex="2" id="request_description" class="span12 double wysihtml5" name="description" placeholder="State your request here...">{{{description}}}</textarea>
      </div>
    </div>
    <div class="span3">
      <label>
        Request Type
        <span class="required">*</span>
      </label>
      <select name="request_type" class="input-block-level" tabindex="3" {{#if responses.length}}disabled="true" readonly="true"{{/if}}>
        {{#iterate 'Documentation' 'Interview'}}
        <option value="{{iterator.toLowerCase}}" {{#if_equals iterator.toLowerCase instance.request_type}}selected="true"{{/if_equals}}>{{iterator}}</option>
        {{/iterate}}
      </select>
      <label>
        Requested On
        <span class="required">*</span>
      </label>
      <input tabindex="4" class="input-block-level date" name="requested_on" data-toggle="datepicker" data-before="due_on" placeholder="MM/DD/YYYY" type="text" value="{{localize_date requested_on}}">
    </div>
    <div class="span3">
      <div class="span12">
        <label>
          Due On
          <span class="required">*</span>
        </label>
        <input tabindex="5" class="input-block-level date" name="due_on" data-toggle="datepicker" data-after="requested_on" placeholder="MM/DD/YYYY" type="text" value="{{localize_date due_on}}">
      </div>
    </div>
  </div>

  <div class="row-fluid">
    <div class="span6 hidable">
      <ggrc-modal-connector
          parent_instance="instance"
          instance="instance"
          source_mapping="info_related_objects"
          deferred="true"
          >
        <label class="border-l">
          Mapped Objects
          <a href="javascript://" class="field-hide" tabindex="-1">hide</a>
        </label>
<<<<<<< HEAD
        {{#each list}}
        <div class="oneline">
          <a href="javascript://" class="unmap" data-toggle="unmap">
            <span class="result" {{data 'result'}}></span>
            <i class="grcicon-deleted"></i>
          </a>
          {{#update_link .}}
            {{#prune_context}}
            <a class="url" href="{{schemed_url link}}" target="_blank">
              {{firstexist title name email link}}
            </a>
            {{/prune_context}}
          {{/update_link}}
        </div>
        {{/each}}
=======
        {{#prune_context}}
          {{#each list}}
          <div class="oneline">
            <a href="javascript://" class="unmap" data-toggle="unmap">
              <span class="result" {{data 'result'}}></span>
              <i class="grcicon-deleted"></i>
            </a>
            {{#update_link .}}
              <a class="url" href="{{schemed_url link}}" target="_blank">
                {{firstexist title name email link}}
              </a>
            {{/update_link}}
          </div>
          {{/each}}
        {{/prune_context}}
>>>>>>> 10f3dac0
        {{^list.length}}
          <span class="gray"><em>No mapped objects</em></span>
        {{/list.length}}
        <div class="objective-selector">
          <div style="clear:both">
            <br>
            <a class="section-add section-sticky btn btn-small btn-draft"
              href="javascript://" rel="tooltip"
              {{data "deferred_to"}}
              data-placement="left"
              data-toggle="unified-mapper"
              data-deferred="true"
              data-object-source="true"
              data-join-mapping="business_objects"
              data-join-object-id="{{instance.id}}"
              data-join-object-type="{{instance.class.model_singular}}"
              data-original-title="Map Object to this {{instance.class.title_singular}}" tabindex="6">
              Map Objects
            </a>
          </div>
        </div>
      </ggrc-modal-connector>
    </div>
    <div class="span6">
      <people-list instance="instance" editable="true" deferred="true"></people-list>
    </div>
  </div>
  <div class="row-fluid">
    <div class="span6 hidable">
      <label>
        Test
        <a href="javascript://" class="field-hide">hide</a>
      </label>
      <div class="wysiwyg-area">
        <textarea tabindex="8" id="test_description" class="span12 double wysihtml5" name="test" placeholder="Enter Test">{{{test}}}</textarea>
      </div>
    </div>
    <div class="span6 hidable">
      <label>
        Notes
        <a href="javascript://" class="field-hide">hide</a>
      </label>
      <div class="wysiwyg-area">
        <textarea tabindex="9" id="notes_description" class="span12 double wysihtml5" name="notes" placeholder="Enter Notes">{{{notes}}}</textarea>
      </div>
    </div>
  </div>
  <div class="row-fluid">
    <div class="span6 hidable">
      <label>
        Code
        <i class="grcicon-help-black" rel="tooltip" title="The gGRC application will automatically provide codes for new objects.  If you would like to override this feature you may manually enter a code of your choosing.  You should have a specific reason for doing this."></i>
        <a href="javascript://" class="field-hide">hide</a>
      </label>
      <input tabindex="10" class="input-block-level" name="slug" placeholder="REQUEST-XXX" type="text" value="{{slug}}">
    </div>
  </div>
</form>
{{/instance}}
</div><|MERGE_RESOLUTION|>--- conflicted
+++ resolved
@@ -80,23 +80,6 @@
           Mapped Objects
           <a href="javascript://" class="field-hide" tabindex="-1">hide</a>
         </label>
-<<<<<<< HEAD
-        {{#each list}}
-        <div class="oneline">
-          <a href="javascript://" class="unmap" data-toggle="unmap">
-            <span class="result" {{data 'result'}}></span>
-            <i class="grcicon-deleted"></i>
-          </a>
-          {{#update_link .}}
-            {{#prune_context}}
-            <a class="url" href="{{schemed_url link}}" target="_blank">
-              {{firstexist title name email link}}
-            </a>
-            {{/prune_context}}
-          {{/update_link}}
-        </div>
-        {{/each}}
-=======
         {{#prune_context}}
           {{#each list}}
           <div class="oneline">
@@ -112,7 +95,6 @@
           </div>
           {{/each}}
         {{/prune_context}}
->>>>>>> 10f3dac0
         {{^list.length}}
           <span class="gray"><em>No mapped objects</em></span>
         {{/list.length}}
