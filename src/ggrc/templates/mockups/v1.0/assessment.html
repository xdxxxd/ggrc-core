<!DOCTYPE html>

<html lang="en">

<head>
	
	<meta charset="utf-8">
	<meta http-equiv="X-UA-Compatible" content="IE=edge">
	
	<title>Governance, Risk and Compliance - Mockups</title>
	
	<link rel="stylesheet" href="/static/dashboard.css" type="text/css" media="screen" title="no title" charset="utf-8" />
	
</head>
<body>
  <header class="header main">
    <div class="header-bar">
      <div class="container-fluid">
        <div class="row-fluid">
          <div class="span12">
            <div class="logo pull-left">
              <a href="/mockups/v1.0/my-work.html">Company GRC</a>
            </div>
            <ul class="menu">
              <li class="black-link">
                <a id="page-help" href="javascript://" data-toggle="modal-ajax" data-modal-type="helpform" data-help-slug="help">
                  <i class="grcicon-help"></i>
                  <span>Help</span>
                </a>
              </li>
              <li class="user dropdown dropdown-black black-link">
                <a class="dropdown-toggle" href="#" data-toggle="dropdown" role="button">
                  <i class="grcicon-user"></i>
                  <span>user@example.com</span>
                  <i class="grcicon-carot-white"></i>
                </a>
                <ul class="dropdown-menu" aria-labelledby="drop1" role="menu">
                  <li class="show-role">
                    <i class="grcicon-role-white"></i>
                    Role: gGRC Admin
                  </li>
                  <li>
                    <a href="/mockups/v1.0/my-work.html">
                      <i class="grcicon-dashboard"></i>
                      My Work (gGRC Admin)
                    </a>
                  </li>
                  <li>
                    <a href="/admin">
                      <i class="grcicon-admin"></i>
                      Admin Dashboard
                    </a>
                  </li>
                  <li>
                    <a class="clear-display-settings" href="#" tabindex="-1">
                      <i class="grcicon-desktop"></i>
                      Reset Layout to Default
                    </a>
                  </li>
                  <li>
                    <a class="set-display-settings-default" href="#" tabindex="-1">
                      <i class="grcicon-desktop"></i>
                      Set Layout as Default
                    </a>
                  </li>
                  <li>
                    <a href="#" tabindex="-1">
                      <i class="grcicon-logout"></i>
                      Logout
                    </a>
                  </li>
                </ul>
              </li>
            </ul>
          </div>
        </div>
      </div>
    </div>
  </header>
<<<<<<< HEAD
  <div id="assessment-app"></div>
=======
  
  <div class="area program">
    <div class="header-content">
      <div class="row-fluid">
        <div id="page-header" class="span9">
          <h1 class="programs">
            <div class="grcobject programs" rel="tooltip" data-placement="bottom" title="Assessment">
              <i class="grcicon-assessment-white"></i>
            </div>
            2014 Google Fiber Assessment
            <span class="private"></span>
          </h1>
        </div>
      </div>
    </div>
    
    <section class="content">
      <div class="clearfix">
        
        <div class="inner-nav">
          <div class="object-nav">
            <ul class="nav internav program cms_controllers_inner_nav ui-sortable">
              <li class="active">
                <a href="#info_widget">
                  <div class="oneline">
                    <i class="grcicon-info"></i>
                    Assessment Info
                  </div>
                </a>
                <div class="drag"></div>
              </li>
              <li>
                <a href="#objects_widget">
                  <div class="oneline">
                    <i class="grcicon-object-color"></i>
                    Objects (<span id="objectsMainCounter">0</span>)
                  </div>
                </a>
                <div class="drag"></div>
              </li>
            </ul>
          </div>
        </div>
        
        <div class="object-area" style="margin-left: 200px;">
          <div id="show_columns" class="column-set">
            <div id="middle_column" class="widget-area ui-sortable">

              <!-- Widget: Assessment Info -->
              <section class="widget programs widget-active" id="info_widget">
                <header class="header">
                  <div class="row-fluid">
                    <div class="span9">
                      <h2>
                        <i class="grcicon-info"></i>
                        Assessment Info
                        <span class="object_count">
                          </span>
                        <span class="explanation"></span>
                      </h2>
                    </div>
                    <div class="span3">
                      <div class="widget-action pull-right widget-action-help">
                        <a data-placement="top" data-toggle="modal-ajax" data-modal-type="helpform" data-help-slug="info" href="javascript://" rel="tooltip" data-original-title="Help">
                          <i class="grcicon-help-black"></i>
                        </a>
                      </div>
                    </div>
                  </div>
                </header>
                <section class="content">
                  <section class="info">
                    <div class="row-fluid">
                      <div class="span6">
                        <h3>2014 Google Fiber Assessment</h3>
                      </div>
                      <div class="span6">&nbsp;</div>
                    </div>
                    
                    <div class="row-fluid">
                      <div class="span6">
                        <div class="rtf-block">
                          <p>Initial control setup confirmation.</p>
                        </div>
                      </div>
                      <div class="span6">
                        <div class="row-fluid">
                          <div>   
                            <p>
                              <strong>Status:</strong><br>
                              Pending
                            </p>
                          </div>
                        </div>
                      </div>
                    </div>
                    
                    <div class="row-fluid">
                      <div class="span12">
                        <div class="rtf-block">
                          <strong>Related Program:</strong>
                          <i class="grcicon-program-color"></i> <strong>Google Fiber</strong>
                        </div>
                      </div>
                    </div>
                    
                    <div class="row-fluid">
                      <div class="span12">
                        <p>
                          <strong>Assessment Lead:</strong>
                          Cassius Clay
                        </p>
                        <p>
                          <strong>Requested on:</strong>
                          05/01/14
                        </p>
                        <p>
                          <strong>Due on:</strong>
                          <em>not defined</em>
                        </p>
                        <p>
                          <strong>gGRC Folder:</strong>
                          <a href="#">/gGRC Programs/Google Fiber/2014 - Google Fiber Assessment/</a>
                        </p>
                      </div>
                    </div>
                    
                    <div class="row-fluid">
                      <div class="span12">
                        <div class="info-utility-link">
                          <a href="#" class="info-edit" title="Edit">
                            <i class="grcicon-edit"></i>
                            <span>Edit Assessment Info</span>
                          </a>
                        </div>
                      </div>
                    </div>
                    
                    <div class="row-fluid">
                      <div class="span12">
                        <div class="workflow-wrap">
                          <h3>
                            Assessment Workflow <i class="grcicon-help-black" rel="tooltip" title="Description goes here"></i>
                            <span id="workflowNotSet"><em>Not yet selected</em></span>
                          </h3>
                          <p class="workflow-subtitle" id="workflowSet">FIBER - Control Testing</p>
                          <ul class="workflow-list">
                            <li>
                              <strong>* Tasks</strong> (<span class="count" id="workflowTasksCount">0</span>)
                              <ul id="workflowTasks">
                                <li>Proof reading</li>
                                <li>Validate mappings</li>
                                <li>Validate supporting documents</li>
                              </ul>
                            </li>
                            <li>
                              <strong>* Reviews</strong> (<span class="count" id="workflowReviewCount">0</span>)
                              <ul id="workflowReviews">
                                <li>Peer review (<a href="#">Jonathan Myers</a>)</li>
                                <li>3rd party review (<a href="#">Cindy Rella</a>)</li>
                              </ul>
                            </li>
                            <li>
                              <strong>* Reassessment frequency</strong>
                              <ul id="workflowFrequency">
                                <li>Annually, every April 25th</li>
                              </ul>
                            </li>
                          </ul>
                          
                          <div class="info-utility-link">
                            <a href="#setupWorkflow" class="setup-link" id="workflowSetup" data-toggle="modal">
                              <i class="grcicon-setup"></i>
                              Setup Assessment Workflow
                            </a>
                          
                            <a href="#" class="info-edit" id="workflowEdit">
                              <i class="grcicon-edit"></i>
                              <span>Edit Assessment Workflow</span>
                            </a>
                          </div>
                          
                        </div>
                        
                      </div>
                    </div>
                    
                    <div class="info-widget-footer">
                      <div class="right-button">
                        <span class="gray small"><em><span id="noObjects">No selected objects</span><span id="noWorkflow">, no selected workflow</span></em></span> <a href="#assessmentStart" id="startAssessment" class="btn btn-small btn-primary disabled" data-toggle="modal">Start Assessment</a>
                      </div>
                    </div>
                  </section>
                </section>
              </section>

              <!-- Widget: Objects -->
              <section class="widget objectives" id="objects_widget" style="display:none;">
                <header class="header">
                  <div class="row-fluid">
                    <div class="span9">
                      <h2>
                        <i class="grcicon-object-color"></i>
                        Objects under Assessment
                        <span class="object_count" id="objectsCounter">(0)</span>
                        <span class="explanation"></span>
                      </h2>
                    </div>
                    <div class="span3">
                      <div class="widget-action pull-right widget-action-help">
                        <a data-placement="top" data-toggle="modal-ajax" data-modal-type="helpform" data-help-slug="info" href="javascript://" rel="tooltip" data-original-title="Help">
                          <i class="grcicon-help-black"></i>
                        </a>
                      </div>
                    </div>
                  </div>
                </header>
                <section class="content">
                  <div class="object-step" id="objectStep1">
                    <div class="choose-object-wrap">
                      <div class="choose-object-content">
                        <div class="row-fluid">
                          <div class="span12">
                            <div class="first-row">
                              <label>
                                <strong>Add all</strong>
                              </label>
                              <select class="input-medium">
                                <option>Regulations</option>
                                <option>Contracts</option>
                                <option>Policies</option>
                                <option>Standards</option>
                                <option>Objectives</option>
                                <option selected="selected">Controls</option>
                              </select>
                            </div>
                          </div>
                        </div>
                        <div class="row-fluid">
                          <div class="span12">
                            <div class="indent-row">
                              <label>
                                <strong>Relevant to:</strong>
                              </label>
                              <select class="input-small">
                                <option selected="selected">Program</option>
                                <option>Process</option>
                                <option>System</option>
                                <option>Market</option>
                              </select>
                              <div class="objective-selector">
                                <input type="text" name="program.title" class="input-large search-icon" value="Google Fiber" placeholder="Enter text to search for Object">
                              </div>
                              <button type="submit"><i class="grcicon-deleted"></i></button>
                            </div>
                          </div>
                        </div>
                        <div class="row-fluid">
                          <div class="span12">
                            <div class="indent-row">
                              <div id="newRule">
                                <label>
                                  <strong>AND &nbsp; Relevant to:</strong>
                                </label>
                                <select class="input-small">
                                  <option>Program</option>
                                  <option>Process</option>
                                  <option>System</option>
                                  <option selected="selected">Market</option>
                                </select>
                                <div class="objective-selector">
                                  <input type="text" name="program.title" class="input-large search-icon" value="Kansas City" placeholder="Enter text to search for Object">
                                </div>
                                <button type="submit"><i class="grcicon-deleted"></i></button>
                              </div>
                              <div class="add-rule">
                                <a href="#" id="addRule">+ Add Rule</a>
                              </div>
                            </div>
                          </div>
                        </div>
                      </div>
                      <div class="choose-object-footer">
                        <div class="row-fluid">
                          <div class="span3">
                            <div class="deny-buttons">
                              <a class="btn" href="#">Reset</a>
                            </div>
                          </div>
                          <div class="span3">
                            &nbsp;
                          </div>
                          <div class="span6">
                            <div class="confirm-buttons">
                              <span><strong>4 controls found</strong></span>
                              <a class="btn btn-primary" href="#" id="objectReview">Review</a>
                            </div>
                          </div>
                        </div>
                      </div>
                    </div>
                  </div>
                  <div class="object-step" id="objectStep2">
                    <ul class="tree-structure new-tree mockup-tree">
                      <li class="tree-item governance object-filter">
                        <div class="item-main">
                          <div class="row-fluid">
                            <div class="span9">
                              <div class="item-data">
                                <div class="tree-title-area">
                                  <span><strong>4 controls found</strong></span> &nbsp; <a href="#" id="filterTrigger"><strong>Show Filter</strong></a>
                                </div>
                              </div>
                            </div>
                            <div class="span3">
                              <div class="object-check all-check">
                                <label>
                                  select all
                                  <input type="checkbox" checked="checked" id="objectAll">
                                </label>
                              </div>
                            </div>
                          </div>
                        </div>
                      </li>
                      <li class="tree-item governance selected">
                        <div class="item-main">
                          <div class="row-fluid">
                            <div class="span11">
                              <div class="item-data">
                                <div class="tree-title-area">
                                  <i class="grcicon-control-color"></i>
                                  Secure Backups
                                </div>
                              </div>
                            </div>
                            <div class="span1">
                              <div class="object-check">
                                <input type="checkbox" checked="checked" class="object-check-single">
                              </div>
                            </div>
                          </div>
                        </div>
                      </li>
                      <li class="tree-item governance selected">
                        <div class="item-main">
                          <div class="row-fluid">
                            <div class="span11">
                              <div class="item-data">
                                <div class="tree-title-area">
                                  <i class="grcicon-control-color"></i>
                                  Data Storage
                                </div>
                              </div>
                            </div>
                            <div class="span1">
                              <div class="object-check">
                                <input type="checkbox" checked="checked" class="object-check-single">
                              </div>
                            </div>
                          </div>
                        </div>
                      </li>
                      <li class="tree-item governance selected">
                        <div class="item-main">
                          <div class="row-fluid">
                            <div class="span11">
                              <div class="item-data">
                                <div class="tree-title-area">
                                  <i class="grcicon-control-color"></i>
                                  Password Security
                                </div>
                              </div>
                            </div>
                            <div class="span1">
                              <div class="object-check">
                                <input type="checkbox" checked="checked" class="object-check-single">
                              </div>
                            </div>
                          </div>
                        </div>
                      </li>
                      <li class="tree-item governance selected">
                        <div class="item-main">
                          <div class="row-fluid">
                            <div class="span11">
                              <div class="item-data">
                                <div class="tree-title-area">
                                  <i class="grcicon-control-color"></i>
                                  Access Control
                                </div>
                              </div>
                            </div>
                            <div class="span1">
                              <div class="object-check">
                                <input type="checkbox" checked="checked" class="object-check-single">
                              </div>
                            </div>
                          </div>
                        </div>
                      </li>
                    </ul>
                  </div>
                  <div class="object-step" id="objectStep3">
                    <ul class="tree-structure new-tree mockup-tree">
                      <li class="tree-item governance">
                        <div class="item-main">
                          <div class="row-fluid">
                            <div class="span10">
                              <div class="item-data">
                                <div class="tree-title-area">
                                  <i class="grcicon-control-color"></i>
                                  Secure Backups
                                </div>
                              </div>
                            </div>
                            <div class="span1">
                              <div class="counter">
                              </div>
                            </div>
                            <div class="span1">
                              <div class="counter">
                              </div>
                            </div>
                          </div>
                        </div>
                      </li>
                      <li class="tree-item governance">
                        <div class="item-main">
                          <div class="row-fluid">
                            <div class="span10">
                              <div class="item-data">
                                <div class="tree-title-area">
                                  <i class="grcicon-control-color"></i>
                                  Data Storage
                                </div>
                              </div>
                            </div>
                            <div class="span1">
                              <div class="counter">
                              </div>
                            </div>
                            <div class="span1">
                              <div class="counter">
                              </div>
                            </div>
                          </div>
                        </div>
                      </li>
                      <li class="tree-item governance">
                        <div class="item-main">
                          <div class="row-fluid">
                            <div class="span10">
                              <div class="item-data">
                                <div class="tree-title-area">
                                  <i class="grcicon-control-color"></i>
                                  Password Security
                                </div>
                              </div>
                            </div>
                            <div class="span1">
                              <div class="counter">
                              </div>
                            </div>
                            <div class="span1">
                              <div class="counter">
                              </div>
                            </div>
                          </div>
                        </div>
                      </li>
                      <li class="tree-item governance">
                        <div class="item-main">
                          <div class="row-fluid">
                            <div class="span10">
                              <div class="item-data">
                                <div class="tree-title-area">
                                  <i class="grcicon-control-color"></i>
                                  Access Control
                                </div>
                              </div>
                            </div>
                            <div class="span1">
                              <div class="counter">
                              </div>
                            </div>
                            <div class="span1">
                              <div class="counter">
                              </div>
                            </div>
                          </div>
                        </div>
                      </li>
                      <li class="tree-item governance" id="addedObject">
                        <div class="item-main">
                          <div class="row-fluid">
                            <div class="span10">
                              <div class="item-data">
                                <div class="tree-title-area">
                                  <i class="grcicon-control-color"></i>
                                  Stability and Perpetuability
                                </div>
                              </div>
                            </div>
                            <div class="span1">
                              <div class="counter">
                              </div>
                            </div>
                            <div class="span1">
                              <div class="counter">
                              </div>
                            </div>
                          </div>
                        </div>
                      </li>
                    </ul>
                  </div>
                  <ul class="tree-structure new-tree mockup-tree">
                    <li class="tree-footer tree-item tree-item-add">
                      <div class="row-fluid">
                        <div class="span10 section-expandable">
                          <div id="objectFooterUtility">
                            <a href="javascript://" class="section-add">
                              Add object under assessment
                            </a>
                            <span class="section-expander">
                              <a href="#" id="addSingleObjectTrigger">
                                Add single object
                              </a>
                              &nbsp;
                              &nbsp;
                              <a href="#" class="section-import" id="filterTriggerFooter">
                                Add multiple objects by filtering
                              </a>
                            </span>
                          </div>
                          <div class="add-single-object" id="addSingleObject">
                            <div class="row-fluid">
                              <div class="span2">
                                <select class="input-block-level">
                                  <option>Regulation</option>
                                  <option>Contract</option>
                                  <option>Policy</option>
                                  <option>Standard</option>
                                  <option>Objective</option>
                                  <option selected="selected">Control</option>
                                </select>
                              </div>
                              <div class="span4">
                                <div class="objective-selector">
                                  <input type="text" name="object.title" class="input-block-level search-icon" value="Stability and Perpetuability" placeholder="Enter text to search for Object">
                                </div>
                              </div>
                              <div class="span2">
                                <a href="#" class="btn btn-primary btn-footer" id="addSingleControl">Add</a>
                                <a href="#" id="cancelSingleControl"><i class="grcicon-x-grey"></i></a>
                              </div>
                            </div>
                          </div>
                        </div>
                        <div class="span2">
                          <div id="objectAdd" class="object-add">
                            <a href="#" class="btn btn-primary btn-small">Add selected</a>
                          </div>
                        </div>
                      </div>
                    </li>
                  </ul>
                </section>
              </section>
            </div>
          </div>
        </div>
      </div>
    </section>
  </div>
  
>>>>>>> f53e0395
  <section class="footer" style="z-index: 1000; position: fixed; right:0; bottom: 0; width: 100%;">
    <div class="row-fluid">
      <div class="span12">
        <p>Confidential. Copyright &copy; Company, Inc. Version s19</p>
      </div>
    </div>
  </section>
  
  <div id="lhn">
    <div class="bar-v"></div>
    <div class="lhs-holder">
      <div class="affix-holder">
        <div id="lhs" class="lhs accordion">
          
          <form class="form-search">
            <div class="lhs-search input-append">
              <input class="widgetsearch" placeholder="Enter text" type="text" style="width: 105px;">
              <label class="checkbox btn" style="top: 10px;">
                <input class="my-work" type="checkbox">
                My Work
              </label>
            </div>
          </form>
          
          <div class="lhs-bg"></div>
          
          <div class="lhs-nav emphesized">
            <ul class="top-level">
              <li class="programs accordion-group">
                <a class="programs" href="#">
                  <i class="grcicon-program-color"></i>
                  Programs
                  <small>(<span class="item-count">9</span>)</small>
                </a>
                
                <div class="content">
                  <ul class="sub-level" style="max-height:252px;">
                    <li class="programs" data-model="true">
                      <a href="/mockups/v1.0/program.html" class="show-extended">
                        <div class="row-fluid">
                          <div class="span8 lhs-main-title">
                            <span class="lhs-item">
                              Google Fiber
                            </span>
                          </div>
                          <div class="span1 lhs-private">
                            <i class="grcicon-private" rel="tooltip" data-original-title="Private"></i>
                          </div>
                          <div class="span1 lhs-people"></div>
                        </div>
                      </a>
                    </li>
                    <li class="programs" data-model="true">
                      <a href="#" class="show-extended">
                        <div class="row-fluid">
                          <div class="span8 lhs-main-title">
                            <span class="lhs-item">
                              LEED
                            </span>
                          </div>
                          <div class="span1 lhs-private"></div>
                          <div class="span1 lhs-people"></div>
                        </div>
                      </a>
                    </li>
                    <li class="programs" data-model="true">
                      <a href="#" class="show-extended">
                        <div class="row-fluid">
                          <div class="span8 lhs-main-title">
                            <span class="lhs-item">
                              ISO 27001 Program
                            </span>
                          </div>
                          <div class="span1 lhs-private">
                            <i class="grcicon-private" rel="tooltip" data-original-title="Private"></i>
                          </div>
                          <div class="span1 lhs-people"></div>
                        </div>
                      </a>
                    </li>
                    <li class="programs" data-model="true">
                      <a href="#" class="show-extended">
                        <div class="row-fluid">
                          <div class="span8 lhs-main-title">
                            <span class="lhs-item">
                              CFR 21 Part 11
                            </span>
                          </div>
                          <div class="span1 lhs-private"></div>
                          <div class="span1 lhs-people"></div>
                        </div>
                      </a>
                    </li>
                    <li class="programs" data-model="true">
                      <a href="#" class="show-extended">
                        <div class="row-fluid">
                          <div class="span8 lhs-main-title">
                            <span class="lhs-item">
                              HIPAA
                            </span>
                          </div>
                          <div class="span1 lhs-private"></div>
                          <div class="span1 lhs-people"></div>
                        </div>
                      </a>
                    </li>
                    <li class="programs" data-model="true">
                      <a href="#" class="show-extended">
                        <div class="row-fluid">
                          <div class="span8 lhs-main-title">
                            <span class="lhs-item">
                              HR Program
                            </span>
                          </div>
                          <div class="span1 lhs-private"></div>
                          <div class="span1 lhs-people"></div>
                        </div>
                      </a>
                    </li>
                    <li class="programs" data-model="true">
                      <a href="#" class="show-extended">
                        <div class="row-fluid">
                          <div class="span8 lhs-main-title">
                            <span class="lhs-item">
                              SOX Compliance Program
                            </span>
                          </div>
                          <div class="span1 lhs-private"></div>
                          <div class="span1 lhs-people"></div>
                        </div>
                      </a>
                    </li>
                    <li class="programs" data-model="true">
                      <a href="#" class="show-extended">
                        <div class="row-fluid">
                          <div class="span8 lhs-main-title">
                            <span class="lhs-item">
                              Contract Compliance
                            </span>
                          </div>
                          <div class="span1 lhs-private">
                            <i class="grcicon-private" rel="tooltip" data-original-title="Private"></i>
                          </div>
                          <div class="span1 lhs-people"></div>
                        </div>
                      </a>
                    </li>
                    <li class="programs" data-model="true">
                      <a href="#" class="show-extended">
                        <div class="row-fluid">
                          <div class="span8 lhs-main-title">
                            <span class="lhs-item">
                              PCI Compliance Program
                            </span>
                          </div>
                          <div class="span1 lhs-private"></div>
                          <div class="span1 lhs-people"></div>
                        </div>
                      </a>
                    </li>
                  </ul>
                  <ul class="sub-actions">
                    <li class="add-new" data-ui-autocomplete-item="">
                      <a data-object-plural="regulations" data-form-target="redirect" data-modal-class="modal-wide" href="javascript://" data-object-singular="Regulation" data-toggle="modal-ajax-form" data-modal-reset="reset">
                        + Create New
                      </a>
                    </li>
                  </ul>
                </div>
                
              </li>
              <li class="programs accordion-group">
                <a class="programs" href="#">
                  <i class="grcicon-audit-color"></i>
                  Audits
                  <small>BETA</small>
                  <small>(<span class="item-count">7</span>)</small>
                </a>
                
                <div class="content">
                  <ul class="sub-level" style="max-height:225px;">
                    <li class="programs" data-model="true">
                      <a href="#" class="show-extended">
                        <div class="row-fluid">
                          <div class="span8 lhs-main-title">
                            <span class="lhs-item">
                              2013 Reciprocity Cloud Security Audit
                            </span>
                          </div>
                          <div class="span1 lhs-private"></div>
                          <div class="span1 lhs-people"></div>
                        </div>
                      </a>
                    </li>
                    <li class="programs" data-model="true">
                      <a href="#" class="show-extended">
                        <div class="row-fluid">
                          <div class="span8 lhs-main-title">
                            <span class="lhs-item">
                              2014 ISO 27001 Program Audit
                            </span>
                          </div>
                          <div class="span1 lhs-private"></div>
                          <div class="span1 lhs-people"></div>
                        </div>
                      </a>
                    </li>
                    <li class="programs" data-model="true">
                      <a href="#" class="show-extended">
                        <div class="row-fluid">
                          <div class="span8 lhs-main-title">
                            <span class="lhs-item">
                              2012 ISO 27001 Program Audit
                            </span>
                          </div>
                          <div class="span1 lhs-private"></div>
                          <div class="span1 lhs-people"></div>
                        </div>
                      </a>
                    </li>
                    <li class="programs" data-model="true">
                      <a href="#" class="show-extended">
                        <div class="row-fluid">
                          <div class="span8 lhs-main-title">
                            <span class="lhs-item">
                              2013 ISO 27001 Program Audit PBC List
                            </span>
                          </div>
                          <div class="span1 lhs-private"></div>
                          <div class="span1 lhs-people"></div>
                        </div>
                      </a>
                    </li>
                    <li class="programs" data-model="true">
                      <a href="#" class="show-extended">
                        <div class="row-fluid">
                          <div class="span8 lhs-main-title">
                            <span class="lhs-item">
                              2013 Contract Compliance Audit
                            </span>
                          </div>
                          <div class="span1 lhs-private"></div>
                          <div class="span1 lhs-people"></div>
                        </div>
                      </a>
                    </li>
                    <li class="programs" data-model="true">
                      <a href="#" class="show-extended">
                        <div class="row-fluid">
                          <div class="span8 lhs-main-title">
                            <span class="lhs-item">
                              3rd 2013 Contract Compliance Audit
                            </span>
                          </div>
                          <div class="span1 lhs-private"></div>
                          <div class="span1 lhs-people"></div>
                        </div>
                      </a>
                    </li>
                    <li class="programs" data-model="true">
                      <a href="#" class="show-extended">
                        <div class="row-fluid">
                          <div class="span8 lhs-main-title">
                            <span class="lhs-item">
                              2012 Contract Compliance Audit
                            </span>
                          </div>
                          <div class="span1 lhs-private"></div>
                          <div class="span1 lhs-people"></div>
                        </div>
                      </a>
                    </li>
                  </ul>
                  <ul class="sub-actions">
                    <li class="add-new" data-ui-autocomplete-item="">
                      <a data-object-plural="regulations" data-form-target="redirect" data-modal-class="modal-wide" href="javascript://" data-object-singular="Regulation" data-toggle="modal-ajax-form" data-modal-reset="reset">
                        + Create New
                      </a>
                    </li>
                  </ul>
                </div>
              </li>
              <li class="content" id="assessments-lhn"></li>
            </ul>
          </div>
          
          <div class="lhs-nav">
            <h2 class="governance">Governance</h2>
            <ul class="top-level">
              <li class="governance accordion-group">
                <a class="governance" href="#">
                  <i class="grcicon-regulation-color"></i>
                  Regulations
                  <small>(<span class="item-count">6</span>)</small>
                </a>
                
                <div class="content">
                  <ul class="sub-level" style="max-height:150px;">
                    <li class="governance" data-model="true">
                      <a href="#" class="show-extended">
                        <div class="row-fluid">
                          <div class="span8 lhs-main-title">
                            <span class="lhs-item">
                              ISO 27001 - Data Security Regulation
                            </span>
                          </div>
                          <div class="span1 lhs-private"></div>
                          <div class="span1 lhs-people"></div>
                        </div>
                      </a>
                    </li>
                    <li class="governance" data-model="true">
                      <a href="#" class="show-extended">
                        <div class="row-fluid">
                          <div class="span8 lhs-main-title">
                            <span class="lhs-item">
                              ISO User ID and Authorization Regulation
                            </span>
                          </div>
                          <div class="span1 lhs-private"></div>
                          <div class="span1 lhs-people"></div>
                        </div>
                      </a>
                    </li>
                    <li class="governance" data-model="true">
                      <a href="#" class="show-extended">
                        <div class="row-fluid">
                          <div class="span8 lhs-main-title">
                            <span class="lhs-item">
                              ISO Asset Management
                            </span>
                          </div>
                          <div class="span1 lhs-private"></div>
                          <div class="span1 lhs-people"></div>
                        </div>
                      </a>
                    </li>
                    <li class="governance" data-model="true">
                      <a href="#" class="show-extended">
                        <div class="row-fluid">
                          <div class="span8 lhs-main-title">
                            <span class="lhs-item">
                              HIPPA Privacy
                            </span>
                          </div>
                          <div class="span1 lhs-private"></div>
                          <div class="span1 lhs-people"></div>
                        </div>
                      </a>
                    </li>
                    <li class="governance" data-model="true">
                      <a href="#" class="show-extended">
                        <div class="row-fluid">
                          <div class="span8 lhs-main-title">
                            <span class="lhs-item">
                              SOX
                            </span>
                          </div>
                          <div class="span1 lhs-private"></div>
                          <div class="span1 lhs-people"></div>
                        </div>
                      </a>
                    </li>
                    <li class="governance" data-model="true">
                      <a href="#" class="show-extended">
                        <div class="row-fluid">
                          <div class="span8 lhs-main-title">
                            <span class="lhs-item">
                              PCI DSS v2.0
                            </span>
                          </div>
                          <div class="span1 lhs-private"></div>
                          <div class="span1 lhs-people"></div>
                        </div>
                      </a>
                    </li>
                  </ul>
                  <ul class="sub-actions">
                    <li class="add-new" data-ui-autocomplete-item="">
                      <a data-object-plural="regulations" data-form-target="redirect" data-modal-class="modal-wide" href="javascript://" data-object-singular="Regulation" data-toggle="modal-ajax-form" data-modal-reset="reset">
                        + Create New
                      </a>
                    </li>
                  </ul>
                </div>
                
              </li>
              <li class="governance accordion-group">
                <a class="governance" href="#">
                  <i class="grcicon-contract-color"></i>
                  Contracts
                  <small>(<span class="item-count">3</span>)</small>
                </a>
                
                <div class="content">
                  <ul class="sub-level">
                    <li class="governance" data-model="true">
                      <a href="#" class="show-extended">
                        <div class="row-fluid">
                          <div class="span8 lhs-main-title">
                            <span class="lhs-item">
                              Master Service Agreement
                            </span>
                          </div>
                          <div class="span1 lhs-private"></div>
                          <div class="span1 lhs-people"></div>
                        </div>
                      </a>
                    </li>
                    <li class="governance" data-model="true">
                      <a href="#" class="show-extended">
                        <div class="row-fluid">
                          <div class="span8 lhs-main-title">
                            <span class="lhs-item">
                              SaaS Vendor Contract
                            </span>
                          </div>
                          <div class="span1 lhs-private"></div>
                          <div class="span1 lhs-people"></div>
                        </div>
                      </a>
                    </li>
                    <li class="governance" data-model="true">
                      <a href="#" class="show-extended">
                        <div class="row-fluid">
                          <div class="span8 lhs-main-title">
                            <span class="lhs-item">
                              Company X Contract
                            </span>
                          </div>
                          <div class="span1 lhs-private"></div>
                          <div class="span1 lhs-people"></div>
                        </div>
                      </a>
                    </li>
                  </ul>
                  <ul class="sub-actions">
                    <li class="add-new" data-ui-autocomplete-item="">
                      <a data-object-plural="regulations" data-form-target="redirect" data-modal-class="modal-wide" href="javascript://" data-object-singular="Regulation" data-toggle="modal-ajax-form" data-modal-reset="reset">
                        + Create New
                      </a>
                    </li>
                  </ul>
                </div>
                
              </li>
              <li class="governance accordion-group">
                <a class="governance" href="#">
                  <i class="grcicon-policy-color"></i>
                  Policies
                  <small>(<span class="item-count">2</span>)</small>
                </a>
                
                <div class="content">
                  <ul class="sub-level">
                    <li class="governance" data-model="true">
                      <a href="#" class="show-extended">
                        <div class="row-fluid">
                          <div class="span8 lhs-main-title">
                            <span class="lhs-item">
                              Probationary Terms
                            </span>
                          </div>
                          <div class="span1 lhs-private"></div>
                          <div class="span1 lhs-people"></div>
                        </div>
                      </a>
                    </li>
                    <li class="governance" data-model="true">
                      <a href="#" class="show-extended">
                        <div class="row-fluid">
                          <div class="span8 lhs-main-title">
                            <span class="lhs-item">
                              Medical Leave
                            </span>
                          </div>
                          <div class="span1 lhs-private"></div>
                          <div class="span1 lhs-people"></div>
                        </div>
                      </a>
                    </li>
                  </ul>
                  <ul class="sub-actions">
                    <li class="add-new" data-ui-autocomplete-item="">
                      <a data-object-plural="regulations" data-form-target="redirect" data-modal-class="modal-wide" href="javascript://" data-object-singular="Regulation" data-toggle="modal-ajax-form" data-modal-reset="reset">
                        + Create New
                      </a>
                    </li>
                  </ul>
                </div>
                
              </li>
              <li class="governance accordion-group">
                <a class="governance" href="#">
                  <i class="grcicon-standard-color"></i>
                  Standards
                  <small>(<span class="item-count">1</span>)</small>
                </a>
                
                <div class="content">
                  <ul class="sub-level">
                    <li class="governance" data-model="true">
                      <a href="#" class="show-extended">
                        <div class="row-fluid">
                          <div class="span8 lhs-main-title">
                            <span class="lhs-item">
                              ASHRAE 90.1
                            </span>
                          </div>
                          <div class="span1 lhs-private"></div>
                          <div class="span1 lhs-people"></div>
                        </div>
                      </a>
                    </li>
                  </ul>
                  <ul class="sub-actions">
                    <li class="add-new" data-ui-autocomplete-item="">
                      <a data-object-plural="regulations" data-form-target="redirect" data-modal-class="modal-wide" href="javascript://" data-object-singular="Regulation" data-toggle="modal-ajax-form" data-modal-reset="reset">
                        + Create New
                      </a>
                    </li>
                  </ul>
                </div>
                
              </li>
              <li class="governance accordion-group">
                <a class="governance" href="#">
                  <i class="grcicon-objective-color"></i>
                  Objectives
                  <small>(<span class="item-count">10</span>)</small>
                </a>
                
                <div class="content">
                  <ul class="sub-level" style="max-height:290px;">
                    <li class="governance" data-model="true">
                      <a href="#" class="show-extended">
                        <div class="row-fluid">
                          <div class="span8 lhs-main-title">
                            <span class="lhs-item">
                              Get through this audit objective
                            </span>
                          </div>
                          <div class="span1 lhs-private"></div>
                          <div class="span1 lhs-people">
                            <i class="grcicon-people-warning"></i>
                          </div>
                        </div>
                      </a>
                    </li>
                    <li class="governance" data-model="true">
                      <a href="#" class="show-extended">
                        <div class="row-fluid">
                          <div class="span8 lhs-main-title">
                            <span class="lhs-item">
                              lock down the systems
                            </span>
                          </div>
                          <div class="span1 lhs-private"></div>
                          <div class="span1 lhs-people">
                            <i class="grcicon-people-warning"></i>
                          </div>
                        </div>
                      </a>
                    </li>
                    <li class="governance" data-model="true">
                      <a href="#" class="show-extended">
                        <div class="row-fluid">
                          <div class="span8 lhs-main-title">
                            <span class="lhs-item">
                              Security Standards for Health Information
                            </span>
                          </div>
                          <div class="span1 lhs-private"></div>
                          <div class="span1 lhs-people"></div>
                        </div>
                      </a>
                    </li>
                    <li class="governance" data-model="true">
                      <a href="#" class="show-extended">
                        <div class="row-fluid">
                          <div class="span8 lhs-main-title">
                            <span class="lhs-item">
                              Password entry tries shall be logged appropriately
                            </span>
                          </div>
                          <div class="span1 lhs-private"></div>
                          <div class="span1 lhs-people"></div>
                        </div>
                      </a>
                    </li>
                    <li class="governance" data-model="true">
                      <a href="#" class="show-extended">
                        <div class="row-fluid">
                          <div class="span8 lhs-main-title">
                            <span class="lhs-item">
                              All assets shall be classified according to the asset classification guidelines of the company
                            </span>
                          </div>
                          <div class="span1 lhs-private"></div>
                          <div class="span1 lhs-people"></div>
                        </div>
                      </a>
                    </li>
                    <li class="governance" data-model="true">
                      <a href="#" class="show-extended">
                        <div class="row-fluid">
                          <div class="span8 lhs-main-title">
                            <span class="lhs-item">
                              Identify and inventory all important assets
                            </span>
                          </div>
                          <div class="span1 lhs-private"></div>
                          <div class="span1 lhs-people"></div>
                        </div>
                      </a>
                    </li>
                    <li class="governance" data-model="true">
                      <a href="#" class="show-extended">
                        <div class="row-fluid">
                          <div class="span8 lhs-main-title">
                            <span class="lhs-item">
                              To achieve and maintain appropriate protection of organizational assets
                            </span>
                          </div>
                          <div class="span1 lhs-private"></div>
                          <div class="span1 lhs-people"></div>
                        </div>
                      </a>
                    </li>
                    <li class="governance" data-model="true">
                      <a href="#" class="show-extended">
                        <div class="row-fluid">
                          <div class="span8 lhs-main-title">
                            <span class="lhs-item">
                              Establish a schedule for verifying correct identification and documentation. Identify a team lead for the objective.
                            </span>
                          </div>
                          <div class="span1 lhs-private"></div>
                          <div class="span1 lhs-people">
                            <i class="grcicon-people-warning"></i>
                          </div>
                        </div>
                      </a>
                    </li>
                    <li class="governance" data-model="true">
                      <a href="#" class="show-extended">
                        <div class="row-fluid">
                          <div class="span8 lhs-main-title">
                            <span class="lhs-item">
                              Generic request 4
                            </span>
                          </div>
                          <div class="span1 lhs-private"></div>
                          <div class="span1 lhs-people"></div>
                        </div>
                      </a>
                    </li>
                    <li class="governance" data-model="true">
                      <a href="#" class="show-extended">
                        <div class="row-fluid">
                          <div class="span8 lhs-main-title">
                            <span class="lhs-item">
                              Generic request 1
                            </span>
                          </div>
                          <div class="span1 lhs-private"></div>
                          <div class="span1 lhs-people"></div>
                        </div>
                      </a>
                    </li>
                  </ul>
                  <ul class="sub-actions">
                    <li class="add-new" data-ui-autocomplete-item="">
                      <a data-object-plural="regulations" data-form-target="redirect" data-modal-class="modal-wide" href="javascript://" data-object-singular="Regulation" data-toggle="modal-ajax-form" data-modal-reset="reset">
                        + Create New
                      </a>
                    </li>
                  </ul>
                </div>
                
              </li>
              <li class="governance accordion-group">
                <a class="governance" href="#">
                  <i class="grcicon-control-color"></i>
                  Controls
                  <small>(<span class="item-count">15</span>)</small>
                </a>
                
                <div class="content">
                  <ul class="sub-level" style="max-height:400px;">
                    <li class="governance" data-model="true">
                      <a href="#" class="show-extended">
                        <div class="row-fluid">
                          <div class="span8 lhs-main-title">
                            <span class="lhs-item">
                              Inventory List
                            </span>
                          </div>
                          <div class="span1 lhs-private"></div>
                          <div class="span1 lhs-people"></div>
                        </div>
                      </a>
                    </li>
                    <li class="governance" data-model="true">
                      <a href="#" class="show-extended">
                        <div class="row-fluid">
                          <div class="span8 lhs-main-title">
                            <span class="lhs-item">
                              baseline security requirements established and applied to the design and implementation of applications, databases, systems and network infrastructure and information processing
                            </span>
                          </div>
                          <div class="span1 lhs-private"></div>
                          <div class="span1 lhs-people">
                            <i class="grcicon-people-warning"></i>
                          </div>
                        </div>
                      </a>
                    </li>
                    <li class="governance" data-model="true">
                      <a href="#" class="show-extended">
                        <div class="row-fluid">
                          <div class="span8 lhs-main-title">
                            <span class="lhs-item">
                              A formal process for approving and testing all network connections
                            </span>
                          </div>
                          <div class="span1 lhs-private"></div>
                          <div class="span1 lhs-people">
                            <i class="grcicon-people-warning"></i>
                          </div>
                        </div>
                      </a>
                    </li>
                    <li class="governance" data-model="true">
                      <a href="#" class="show-extended">
                        <div class="row-fluid">
                          <div class="span8 lhs-main-title">
                            <span class="lhs-item">
                              Regular maintenance of private data assets
                            </span>
                          </div>
                          <div class="span1 lhs-private"></div>
                          <div class="span1 lhs-people"></div>
                        </div>
                      </a>
                    </li>
                    <li class="governance" data-model="true">
                      <a href="#" class="show-extended">
                        <div class="row-fluid">
                          <div class="span8 lhs-main-title">
                            <span class="lhs-item">
                              ISO Asset Management
                            </span>
                          </div>
                          <div class="span1 lhs-private"></div>
                          <div class="span1 lhs-people">
                            <i class="grcicon-people-warning"></i>
                          </div>
                        </div>
                      </a>
                    </li>
                    <li class="governance" data-model="true">
                      <a href="#" class="show-extended">
                        <div class="row-fluid">
                          <div class="span8 lhs-main-title">
                            <span class="lhs-item">
                              Safety equipment control
                            </span>
                          </div>
                          <div class="span1 lhs-private"></div>
                          <div class="span1 lhs-people"></div>
                        </div>
                      </a>
                    </li>
                    <li class="governance" data-model="true">
                      <a href="#" class="show-extended">
                        <div class="row-fluid">
                          <div class="span8 lhs-main-title">
                            <span class="lhs-item">
                              Check the avalanche website
                            </span>
                          </div>
                          <div class="span1 lhs-private"></div>
                          <div class="span1 lhs-people">
                            <i class="grcicon-people-warning"></i>
                          </div>
                        </div>
                      </a>
                    </li>
                    <li class="governance" data-model="true">
                      <a href="#" class="show-extended">
                        <div class="row-fluid">
                          <div class="span8 lhs-main-title">
                            <span class="lhs-item">
                              ISO Data Security Control
                            </span>
                          </div>
                          <div class="span1 lhs-private"></div>
                          <div class="span1 lhs-people"></div>
                        </div>
                      </a>
                    </li>
                    <li class="governance" data-model="true">
                      <a href="#" class="show-extended">
                        <div class="row-fluid">
                          <div class="span8 lhs-main-title">
                            <span class="lhs-item">
                              PCI.12.4
                            </span>
                          </div>
                          <div class="span1 lhs-private"></div>
                          <div class="span1 lhs-people">
                            <i class="grcicon-people-warning"></i>
                          </div>
                        </div>
                      </a>
                    </li>
                    <li class="governance" data-model="true">
                      <a href="#" class="show-extended">
                        <div class="row-fluid">
                          <div class="span8 lhs-main-title">
                            <span class="lhs-item">
                              Passwords
                            </span>
                          </div>
                          <div class="span1 lhs-private"></div>
                          <div class="span1 lhs-people"></div>
                        </div>
                      </a>
                    </li>
                    <li class="governance" data-model="true">
                      <a href="#" class="show-extended">
                        <div class="row-fluid">
                          <div class="span8 lhs-main-title">
                            <span class="lhs-item">
                              ISO User ID and Authorization Policy
                            </span>
                          </div>
                          <div class="span1 lhs-private"></div>
                          <div class="span1 lhs-people"></div>
                        </div>
                      </a>
                    </li>
                    <li class="governance" data-model="true">
                      <a href="#" class="show-extended">
                        <div class="row-fluid">
                          <div class="span8 lhs-main-title">
                            <span class="lhs-item">
                              First Day Activities
                            </span>
                          </div>
                          <div class="span1 lhs-private"></div>
                          <div class="span1 lhs-people"></div>
                        </div>
                      </a>
                    </li>
                    <li class="governance" data-model="true">
                      <a href="#" class="show-extended">
                        <div class="row-fluid">
                          <div class="span8 lhs-main-title">
                            <span class="lhs-item">
                              PCI.12.1.3
                            </span>
                          </div>
                          <div class="span1 lhs-private"></div>
                          <div class="span1 lhs-people">
                            <i class="grcicon-people-warning"></i>
                          </div>
                        </div>
                      </a>
                    </li>
                    <li class="governance" data-model="true">
                      <a href="#" class="show-extended">
                        <div class="row-fluid">
                          <div class="span8 lhs-main-title">
                            <span class="lhs-item">
                              PCI.12.5
                            </span>
                          </div>
                          <div class="span1 lhs-private"></div>
                          <div class="span1 lhs-people">
                            <i class="grcicon-people-warning"></i>
                          </div>
                        </div>
                      </a>
                    </li>
                    <li class="governance" data-model="true">
                      <a href="#" class="show-extended">
                        <div class="row-fluid">
                          <div class="span8 lhs-main-title">
                            <span class="lhs-item">
                              PCI.12.6
                            </span>
                          </div>
                          <div class="span1 lhs-private"></div>
                          <div class="span1 lhs-people">
                            <i class="grcicon-people-warning"></i>
                          </div>
                        </div>
                      </a>
                    </li>
                  </ul>
                  <ul class="sub-actions">
                    <li class="add-new" data-ui-autocomplete-item="">
                      <a data-object-plural="regulations" data-form-target="redirect" data-modal-class="modal-wide" href="javascript://" data-object-singular="Regulation" data-toggle="modal-ajax-form" data-modal-reset="reset">
                        + Create New
                      </a>
                    </li>
                  </ul>
                </div>
                
              </li>
            </ul>
            
            <h2 class="entities">People/Groups</h2>
            <ul class="top-level">
              <li class="entities accordion-group">
                <a class="entities" href="#">
                  <i class="grcicon-person-color"></i>
                  People
                  <small>(<span class="item-count">14</span>)</small>
                </a>
                
                <div class="content">
                  <ul class="sub-level" style="max-height:378px;">
                    <li class="entities" data-model="true">
                      <a href="#" class="show-extended">
                        <div class="row-fluid">
                          <div class="span8 lhs-main-title">
                            <span class="lhs-item">
                              vladanmitevski
                            </span>
                          </div>
                          <div class="span1 lhs-private"></div>
                          <div class="span1 lhs-people"></div>
                        </div>
                      </a>
                    </li>
                    <li class="entities" data-model="true">
                      <a href="#" class="show-extended">
                        <div class="row-fluid">
                          <div class="span8 lhs-main-title">
                            <span class="lhs-item">
                              jeffrichm@google.com
                            </span>
                          </div>
                          <div class="span1 lhs-private"></div>
                          <div class="span1 lhs-people"></div>
                        </div>
                      </a>
                    </li>
                    <li class="entities" data-model="true">
                      <a href="#" class="show-extended">
                        <div class="row-fluid">
                          <div class="span8 lhs-main-title">
                            <span class="lhs-item">
                              dfring
                            </span>
                          </div>
                          <div class="span1 lhs-private"></div>
                          <div class="span1 lhs-people"></div>
                        </div>
                      </a>
                    </li>
                    <li class="entities" data-model="true">
                      <a href="#" class="show-extended">
                        <div class="row-fluid">
                          <div class="span8 lhs-main-title">
                            <span class="lhs-item">
                              Vladan Mitevski
                            </span>
                          </div>
                          <div class="span1 lhs-private"></div>
                          <div class="span1 lhs-people">
                            <i class="grcicon-people-warning"></i>
                          </div>
                        </div>
                      </a>
                    </li>
                    <li class="entities" data-model="true">
                      <a href="#" class="show-extended">
                        <div class="row-fluid">
                          <div class="span8 lhs-main-title">
                            <span class="lhs-item">
                              Silas Barta
                            </span>
                          </div>
                          <div class="span1 lhs-private"></div>
                          <div class="span1 lhs-people"></div>
                        </div>
                      </a>
                    </li>
                    <li class="entities" data-model="true">
                      <a href="#" class="show-extended">
                        <div class="row-fluid">
                          <div class="span8 lhs-main-title">
                            <span class="lhs-item">
                              bmomberger@google.com
                            </span>
                          </div>
                          <div class="span1 lhs-private"></div>
                          <div class="span1 lhs-people"></div>
                        </div>
                      </a>
                    </li>
                    <li class="entities" data-model="true">
                      <a href="#" class="show-extended">
                        <div class="row-fluid">
                          <div class="span8 lhs-main-title">
                            <span class="lhs-item">
                              smartsheyam
                            </span>
                          </div>
                          <div class="span1 lhs-private"></div>
                          <div class="span1 lhs-people"></div>
                        </div>
                      </a>
                    </li>
                    <li class="entities" data-model="true">
                      <a href="#" class="show-extended">
                        <div class="row-fluid">
                          <div class="span8 lhs-main-title">
                            <span class="lhs-item">
                              Predrag Kanazir
                            </span>
                          </div>
                          <div class="span1 lhs-private"></div>
                          <div class="span1 lhs-people"></div>
                        </div>
                      </a>
                    </li>
                    <li class="entities" data-model="true">
                      <a href="#" class="show-extended">
                        <div class="row-fluid">
                          <div class="span8 lhs-main-title">
                            <span class="lhs-item">
                              brad@reciprocitylabs.com
                            </span>
                          </div>
                          <div class="span1 lhs-private"></div>
                          <div class="span1 lhs-people"></div>
                        </div>
                      </a>
                    </li>
                    <li class="entities" data-model="true">
                      <a href="#" class="show-extended">
                        <div class="row-fluid">
                          <div class="span8 lhs-main-title">
                            <span class="lhs-item">
                              danring@google.com
                            </span>
                          </div>
                          <div class="span1 lhs-private"></div>
                          <div class="span1 lhs-people"></div>
                        </div>
                      </a>
                    </li>
                    <li class="entities" data-model="true">
                      <a href="#" class="show-extended">
                        <div class="row-fluid">
                          <div class="span8 lhs-main-title">
                            <span class="lhs-item">
                              liz@reciprocitylabs.com
                            </span>
                          </div>
                          <div class="span1 lhs-private"></div>
                          <div class="span1 lhs-people"></div>
                        </div>
                      </a>
                    </li>
                    <li class="entities" data-model="true">
                      <a href="#" class="show-extended">
                        <div class="row-fluid">
                          <div class="span8 lhs-main-title">
                            <span class="lhs-item">
                              ken@reciprocitylabs.com
                            </span>
                          </div>
                          <div class="span1 lhs-private"></div>
                          <div class="span1 lhs-people"></div>
                        </div>
                      </a>
                    </li>
                    <li class="entities" data-model="true">
                      <a href="#" class="show-extended">
                        <div class="row-fluid">
                          <div class="span8 lhs-main-title">
                            <span class="lhs-item">
                              jeff@reciprocitylabs.com
                            </span>
                          </div>
                          <div class="span1 lhs-private"></div>
                          <div class="span1 lhs-people"></div>
                        </div>
                      </a>
                    </li>
                    <li class="entities" data-model="true">
                      <a href="#" class="show-extended">
                        <div class="row-fluid">
                          <div class="span8 lhs-main-title">
                            <span class="lhs-item">
                              dan@reciprocitylabs.com
                            </span>
                          </div>
                          <div class="span1 lhs-private"></div>
                          <div class="span1 lhs-people"></div>
                        </div>
                      </a>
                    </li>
                  </ul>
                  <ul class="sub-actions">
                    <li class="add-new" data-ui-autocomplete-item="">
                      <a data-object-plural="regulations" data-form-target="redirect" data-modal-class="modal-wide" href="javascript://" data-object-singular="Regulation" data-toggle="modal-ajax-form" data-modal-reset="reset">
                        + Create New
                      </a>
                    </li>
                  </ul>
                </div>
                
              </li>
              <li class="entities accordion-group">
                <a class="entities" href="#">
                  <i class="grcicon-org_group-color"></i>
                  Org Groups
                  <small>(<span class="item-count">12</span>)</small>
                </a>
                
                <div class="content">
                  <ul class="sub-level" style="max-height:306px">
                    <li class="entities" data-model="true">
                      <a href="#" class="show-extended">
                        <div class="row-fluid">
                          <div class="span8 lhs-main-title">
                            <span class="lhs-item">
                              Legal Team
                            </span>
                          </div>
                          <div class="span1 lhs-private"></div>
                          <div class="span1 lhs-people"></div>
                        </div>
                      </a>
                    </li>
                    <li class="entities" data-model="true">
                      <a href="#" class="show-extended">
                        <div class="row-fluid">
                          <div class="span8 lhs-main-title">
                            <span class="lhs-item">
                              Insurance Provider
                            </span>
                          </div>
                          <div class="span1 lhs-private"></div>
                          <div class="span1 lhs-people"></div>
                        </div>
                      </a>
                    </li>
                    <li class="entities" data-model="true">
                      <a href="#" class="show-extended">
                        <div class="row-fluid">
                          <div class="span8 lhs-main-title">
                            <span class="lhs-item">
                              Marketing Team
                            </span>
                          </div>
                          <div class="span1 lhs-private"></div>
                          <div class="span1 lhs-people"></div>
                        </div>
                      </a>
                    </li>
                    <li class="entities" data-model="true">
                      <a href="#" class="show-extended">
                        <div class="row-fluid">
                          <div class="span8 lhs-main-title">
                            <span class="lhs-item">
                              Maintenance/Operations
                            </span>
                          </div>
                          <div class="span1 lhs-private"></div>
                          <div class="span1 lhs-people"></div>
                        </div>
                      </a>
                    </li>
                    <li class="entities" data-model="true">
                      <a href="#" class="show-extended">
                        <div class="row-fluid">
                          <div class="span8 lhs-main-title">
                            <span class="lhs-item">
                              Senior Sales Team
                            </span>
                          </div>
                          <div class="span1 lhs-private"></div>
                          <div class="span1 lhs-people"></div>
                        </div>
                      </a>
                    </li>
                    <li class="entities" data-model="true">
                      <a href="#" class="show-extended">
                        <div class="row-fluid">
                          <div class="span8 lhs-main-title">
                            <span class="lhs-item">
                              IT Department
                            </span>
                          </div>
                          <div class="span1 lhs-private"></div>
                          <div class="span1 lhs-people"></div>
                        </div>
                      </a>
                    </li>
                    <li class="entities" data-model="true">
                      <a href="#" class="show-extended">
                        <div class="row-fluid">
                          <div class="span8 lhs-main-title">
                            <span class="lhs-item">
                              Risk Management Team
                            </span>
                          </div>
                          <div class="span1 lhs-private"></div>
                          <div class="span1 lhs-people"></div>
                        </div>
                      </a>
                    </li>
                    <li class="entities" data-model="true">
                      <a href="#" class="show-extended">
                        <div class="row-fluid">
                          <div class="span8 lhs-main-title">
                            <span class="lhs-item">
                              Software Development Team
                            </span>
                          </div>
                          <div class="span1 lhs-private"></div>
                          <div class="span1 lhs-people"></div>
                        </div>
                      </a>
                    </li>
                    <li class="entities" data-model="true">
                      <a href="#" class="show-extended">
                        <div class="row-fluid">
                          <div class="span8 lhs-main-title">
                            <span class="lhs-item">
                              Junior Sales Team
                            </span>
                          </div>
                          <div class="span1 lhs-private"></div>
                          <div class="span1 lhs-people"></div>
                        </div>
                      </a>
                    </li>
                    <li class="entities" data-model="true">
                      <a href="#" class="show-extended">
                        <div class="row-fluid">
                          <div class="span8 lhs-main-title">
                            <span class="lhs-item">
                              Human Resources
                            </span>
                          </div>
                          <div class="span1 lhs-private"></div>
                          <div class="span1 lhs-people"></div>
                        </div>
                      </a>
                    </li>
                    <li class="entities" data-model="true">
                      <a href="#" class="show-extended">
                        <div class="row-fluid">
                          <div class="span8 lhs-main-title">
                            <span class="lhs-item">
                              Product Development
                            </span>
                          </div>
                          <div class="span1 lhs-private"></div>
                          <div class="span1 lhs-people"></div>
                        </div>
                      </a>
                    </li>
                    <li class="entities" data-model="true">
                      <a href="#" class="show-extended">
                        <div class="row-fluid">
                          <div class="span8 lhs-main-title">
                            <span class="lhs-item">
                              Accounting
                            </span>
                          </div>
                          <div class="span1 lhs-private"></div>
                          <div class="span1 lhs-people"></div>
                        </div>
                      </a>
                    </li>
                  </ul>
                  <ul class="sub-actions">
                    <li class="add-new" data-ui-autocomplete-item="">
                      <a data-object-plural="regulations" data-form-target="redirect" data-modal-class="modal-wide" href="javascript://" data-object-singular="Regulation" data-toggle="modal-ajax-form" data-modal-reset="reset">
                        + Create New
                      </a>
                    </li>
                  </ul>
                </div>
                
              </li>
            </ul>
            
            <h2 class="business">Assets/Business</h2>
            <ul class="top-level">
              <li class="business accordion-group">
                <a class="business" href="#">
                  <i class="grcicon-system-color"></i>
                  Systems
                  <small>(<span class="item-count">11</span>)</small>
                </a>
                
                <div class="content">
                  <ul class="sub-level" style="max-height:310px;">
                    <li class="business" data-model="true">
                      <a href="#" class="show-extended">
                        <div class="row-fluid">
                          <div class="span8 lhs-main-title">
                            <span class="lhs-item">
                              ARTY
                            </span>
                          </div>
                          <div class="span1 lhs-private"></div>
                          <div class="span1 lhs-people">
                            <i class="grcicon-people-warning"></i>
                          </div>
                        </div>
                      </a>
                    </li>
                    <li class="business" data-model="true">
                      <a href="#" class="show-extended">
                        <div class="row-fluid">
                          <div class="span8 lhs-main-title">
                            <span class="lhs-item">
                              GitHub
                            </span>
                          </div>
                          <div class="span1 lhs-private"></div>
                          <div class="span1 lhs-people">
                            <i class="grcicon-people-warning"></i>
                          </div>
                        </div>
                      </a>
                    </li>
                    <li class="business" data-model="true">
                      <a href="#" class="show-extended">
                        <div class="row-fluid">
                          <div class="span8 lhs-main-title">
                            <span class="lhs-item">
                              Asset Repository Management System
                            </span>
                          </div>
                          <div class="span1 lhs-private"></div>
                          <div class="span1 lhs-people"></div>
                        </div>
                      </a>
                    </li>
                    <li class="business" data-model="true">
                      <a href="#" class="show-extended">
                        <div class="row-fluid">
                          <div class="span8 lhs-main-title">
                            <span class="lhs-item">
                              HIRE
                            </span>
                          </div>
                          <div class="span1 lhs-private"></div>
                          <div class="span1 lhs-people"></div>
                        </div>
                      </a>
                    </li>
                    <li class="business" data-model="true">
                      <a href="#" class="show-extended">
                        <div class="row-fluid">
                          <div class="span8 lhs-main-title">
                            <span class="lhs-item">
                              ACLS
                            </span>
                          </div>
                          <div class="span1 lhs-private"></div>
                          <div class="span1 lhs-people"></div>
                        </div>
                      </a>
                    </li>
                    <li class="business" data-model="true">
                      <a href="#" class="show-extended">
                        <div class="row-fluid">
                          <div class="span8 lhs-main-title">
                            <span class="lhs-item">
                              Authorization Roles and Permissions
                            </span>
                          </div>
                          <div class="span1 lhs-private"></div>
                          <div class="span1 lhs-people"></div>
                        </div>
                      </a>
                    </li>
                    <li class="business" data-model="true">
                      <a href="#" class="show-extended">
                        <div class="row-fluid">
                          <div class="span8 lhs-main-title">
                            <span class="lhs-item">
                              Workday Financial Management
                            </span>
                          </div>
                          <div class="span1 lhs-private"></div>
                          <div class="span1 lhs-people"></div>
                        </div>
                      </a>
                    </li>
                    <li class="business" data-model="true">
                      <a href="#" class="show-extended">
                        <div class="row-fluid">
                          <div class="span8 lhs-main-title">
                            <span class="lhs-item">
                              Salesforce CRM
                            </span>
                          </div>
                          <div class="span1 lhs-private"></div>
                          <div class="span1 lhs-people"></div>
                        </div>
                      </a>
                    </li>
                    <li class="business" data-model="true">
                      <a href="#" class="show-extended">
                        <div class="row-fluid">
                          <div class="span8 lhs-main-title">
                            <span class="lhs-item">
                              Web Application
                            </span>
                          </div>
                          <div class="span1 lhs-private"></div>
                          <div class="span1 lhs-people">
                            <i class="grcicon-people-warning"></i>
                          </div>
                        </div>
                      </a>
                    </li>
                    <li class="business" data-model="true">
                      <a href="#" class="show-extended">
                        <div class="row-fluid">
                          <div class="span8 lhs-main-title">
                            <span class="lhs-item">
                              Oracle Financials
                            </span>
                          </div>
                          <div class="span1 lhs-private"></div>
                          <div class="span1 lhs-people"></div>
                        </div>
                      </a>
                    </li>
                    <li class="business" data-model="true">
                      <a href="#" class="show-extended">
                        <div class="row-fluid">
                          <div class="span8 lhs-main-title">
                            <span class="lhs-item">
                              Application Delivery System
                            </span>
                          </div>
                          <div class="span1 lhs-private"></div>
                          <div class="span1 lhs-people"></div>
                        </div>
                      </a>
                    </li>
                  </ul>
                  <ul class="sub-actions">
                    <li class="add-new" data-ui-autocomplete-item="">
                      <a data-object-plural="regulations" data-form-target="redirect" data-modal-class="modal-wide" href="javascript://" data-object-singular="Regulation" data-toggle="modal-ajax-form" data-modal-reset="reset">
                        + Create New
                      </a>
                    </li>
                  </ul>
                </div>
                
              </li>
              <li class="business accordion-group">
                <a class="business" href="#">
                  <i class="grcicon-process-color"></i>
                  Processes
                  <small>(<span class="item-count">4</span>)</small>
                </a>
                
                <div class="content">
                  <ul class="sub-level" style="max-height:228px;">
                    <li class="business" data-model="true">
                      <a href="#" class="show-extended">
                        <div class="row-fluid">
                          <div class="span8 lhs-main-title">
                            <span class="lhs-item">
                              User Privacy Policy - Verification Process
                            </span>
                          </div>
                          <div class="span1 lhs-private"></div>
                          <div class="span1 lhs-people"></div>
                        </div>
                      </a>
                    </li>
                    <li class="business" data-model="true">
                      <a href="#" class="show-extended">
                        <div class="row-fluid">
                          <div class="span8 lhs-main-title">
                            <span class="lhs-item">
                              New Hire Process
                            </span>
                          </div>
                          <div class="span1 lhs-private"></div>
                          <div class="span1 lhs-people">
                            <i class="grcicon-people-warning"></i>
                          </div>
                        </div>
                      </a>
                    </li>
                    <li class="business" data-model="true">
                      <a href="#" class="show-extended">
                        <div class="row-fluid">
                          <div class="span8 lhs-main-title">
                            <span class="lhs-item">
                              Vulnerability Prevention Process
                            </span>
                          </div>
                          <div class="span1 lhs-private"></div>
                          <div class="span1 lhs-people"></div>
                        </div>
                      </a>
                    </li>
                    <li class="business" data-model="true">
                      <a href="#" class="show-extended">
                        <div class="row-fluid">
                          <div class="span8 lhs-main-title">
                            <span class="lhs-item">
                              Candidate Screening
                            </span>
                          </div>
                          <div class="span1 lhs-private"></div>
                          <div class="span1 lhs-people"></div>
                        </div>
                      </a>
                    </li>
                  </ul>
                  <ul class="sub-actions">
                    <li class="add-new" data-ui-autocomplete-item="">
                      <a data-object-plural="regulations" data-form-target="redirect" data-modal-class="modal-wide" href="javascript://" data-object-singular="Regulation" data-toggle="modal-ajax-form" data-modal-reset="reset">
                        + Create New
                      </a>
                    </li>
                  </ul>
                </div>
                
              </li>
              <li class="business accordion-group">
                <a class="business" href="#">
                  <i class="grcicon-data_asset-color"></i>
                  Data Assets
                  <small>(<span class="item-count">6</span>)</small>
                </a>
                
                <div class="content">
                  <ul class="sub-level" style="max-height:207px;">
                    <li class="business" data-model="true">
                      <a href="#" class="show-extended">
                        <div class="row-fluid">
                          <div class="span8 lhs-main-title">
                            <span class="lhs-item">
                              Employee Health Plan Participants
                            </span>
                          </div>
                          <div class="span1 lhs-private"></div>
                          <div class="span1 lhs-people"></div>
                        </div>
                      </a>
                    </li>
                    <li class="business" data-model="true">
                      <a href="#" class="show-extended">
                        <div class="row-fluid">
                          <div class="span8 lhs-main-title">
                            <span class="lhs-item">
                              Customer List by demographic
                            </span>
                          </div>
                          <div class="span1 lhs-private"></div>
                          <div class="span1 lhs-people"></div>
                        </div>
                      </a>
                    </li>
                    <li class="business" data-model="true">
                      <a href="#" class="show-extended">
                        <div class="row-fluid">
                          <div class="span8 lhs-main-title">
                            <span class="lhs-item">
                              Map Locations
                            </span>
                          </div>
                          <div class="span1 lhs-private"></div>
                          <div class="span1 lhs-people"></div>
                        </div>
                      </a>
                    </li>
                    <li class="business" data-model="true">
                      <a href="#" class="show-extended">
                        <div class="row-fluid">
                          <div class="span8 lhs-main-title">
                            <span class="lhs-item">
                              Jigsaw Vendor List
                            </span>
                          </div>
                          <div class="span1 lhs-private"></div>
                          <div class="span1 lhs-people"></div>
                        </div>
                      </a>
                    </li>
                    <li class="business" data-model="true">
                      <a href="#" class="show-extended">
                        <div class="row-fluid">
                          <div class="span8 lhs-main-title">
                            <span class="lhs-item">
                              Prospective Candidates
                            </span>
                          </div>
                          <div class="span1 lhs-private"></div>
                          <div class="span1 lhs-people"></div>
                        </div>
                      </a>
                    </li>
                    <li class="business" data-model="true">
                      <a href="#" class="show-extended">
                        <div class="row-fluid">
                          <div class="span8 lhs-main-title">
                            <span class="lhs-item">
                              Company Employee Listing
                            </span>
                          </div>
                          <div class="span1 lhs-private"></div>
                          <div class="span1 lhs-people"></div>
                        </div>
                      </a>
                    </li>
                  </ul>
                  <ul class="sub-actions">
                    <li class="add-new" data-ui-autocomplete-item="">
                      <a data-object-plural="regulations" data-form-target="redirect" data-modal-class="modal-wide" href="javascript://" data-object-singular="Regulation" data-toggle="modal-ajax-form" data-modal-reset="reset">
                        + Create New
                      </a>
                    </li>
                  </ul>
                </div>
                
              </li>
              <li class="business accordion-group">
                <a class="business" href="javascript://">
                  <i class="grcicon-product-color"></i>
                  Products
                  <small>(<span class="item-count">7</span>)</small>
                </a>
                
                <div class="content">
                  <ul class="sub-level" style="max-height:203px;">
                    <li class="business" data-model="true">
                      <a href="#" class="show-extended">
                        <div class="row-fluid">
                          <div class="span8 lhs-main-title">
                            <span class="lhs-item">
                              gGRC
                            </span>
                          </div>
                          <div class="span1 lhs-private"></div>
                          <div class="span1 lhs-people">
                            <i class="grcicon-people-warning"></i>
                          </div>
                        </div>
                      </a>
                    </li>
                    <li class="business" data-model="true">
                      <a href="#" class="show-extended">
                        <div class="row-fluid">
                          <div class="span8 lhs-main-title">
                            <span class="lhs-item">
                              Medical Records
                            </span>
                          </div>
                          <div class="span1 lhs-private"></div>
                          <div class="span1 lhs-people"></div>
                        </div>
                      </a>
                    </li>
                    <li class="business" data-model="true">
                      <a href="#" class="show-extended">
                        <div class="row-fluid">
                          <div class="span8 lhs-main-title">
                            <span class="lhs-item">
                              Salesforce Work.com
                            </span>
                          </div>
                          <div class="span1 lhs-private"></div>
                          <div class="span1 lhs-people"></div>
                        </div>
                      </a>
                    </li>
                    <li class="business" data-model="true">
                      <a href="#" class="show-extended">
                        <div class="row-fluid">
                          <div class="span8 lhs-main-title">
                            <span class="lhs-item">
                              Sales Cloud: Sales App
                            </span>
                          </div>
                          <div class="span1 lhs-private"></div>
                          <div class="span1 lhs-people"></div>
                        </div>
                      </a>
                    </li>
                    <li class="business" data-model="true">
                      <a href="#" class="show-extended">
                        <div class="row-fluid">
                          <div class="span8 lhs-main-title">
                            <span class="lhs-item">
                              Sales Force Chatter
                            </span>
                          </div>
                          <div class="span1 lhs-private"></div>
                          <div class="span1 lhs-people"></div>
                        </div>
                      </a>
                    </li>
                    <li class="business" data-model="true">
                      <a href="#" class="show-extended">
                        <div class="row-fluid">
                          <div class="span8 lhs-main-title">
                            <span class="lhs-item">
                              Service Cloud
                            </span>
                          </div>
                          <div class="span1 lhs-private"></div>
                          <div class="span1 lhs-people"></div>
                        </div>
                      </a>
                    </li>
                    <li class="business" data-model="true">
                      <a href="#" class="show-extended">
                        <div class="row-fluid">
                          <div class="span8 lhs-main-title">
                            <span class="lhs-item">
                              Marketing Cloud
                            </span>
                          </div>
                          <div class="span1 lhs-private"></div>
                          <div class="span1 lhs-people"></div>
                        </div>
                      </a>
                    </li>
                  </ul>
                  <ul class="sub-actions">
                    <li class="add-new" data-ui-autocomplete-item="">
                      <a data-object-plural="regulations" data-form-target="redirect" data-modal-class="modal-wide" href="javascript://" data-object-singular="Regulation" data-toggle="modal-ajax-form" data-modal-reset="reset">
                        + Create New
                      </a>
                    </li>
                  </ul>
                </div>
                
              </li>
              <li class="business accordion-group">
                <a class="business" href="#">
                  <i class="grcicon-project-color"></i>
                  Projects
                  <small>(<span class="item-count">9</span>)</small>
                </a>
                
                <div class="content">
                  <ul class="sub-level" style="max-height:232px;">
                    <li class="business" data-model="true">
                      <a href="#" class="show-extended">
                        <div class="row-fluid">
                          <div class="span8 lhs-main-title">
                            <span class="lhs-item">
                              Green
                            </span>
                          </div>
                          <div class="span1 lhs-private"></div>
                          <div class="span1 lhs-people">
                            <i class="grcicon-people-warning"></i>
                          </div>
                        </div>
                      </a>
                    </li>
                    <li class="business" data-model="true">
                      <a href="#" class="show-extended">
                        <div class="row-fluid">
                          <div class="span8 lhs-main-title">
                            <span class="lhs-item">
                              Eclipse Data Tools Platform
                            </span>
                          </div>
                          <div class="span1 lhs-private"></div>
                          <div class="span1 lhs-people"></div>
                        </div>
                      </a>
                    </li>
                    <li class="business" data-model="true">
                      <a href="#" class="show-extended">
                        <div class="row-fluid">
                          <div class="span8 lhs-main-title">
                            <span class="lhs-item">
                              Tool Integration Project
                            </span>
                          </div>
                          <div class="span1 lhs-private"></div>
                          <div class="span1 lhs-people"></div>
                        </div>
                      </a>
                    </li>
                    <li class="business" data-model="true">
                      <a href="#" class="show-extended">
                        <div class="row-fluid">
                          <div class="span8 lhs-main-title">
                            <span class="lhs-item">
                              Lead Generation for North America
                            </span>
                          </div>
                          <div class="span1 lhs-private"></div>
                          <div class="span1 lhs-people"></div>
                        </div>
                      </a>
                    </li>
                    <li class="business" data-model="true">
                      <a href="#" class="show-extended">
                        <div class="row-fluid">
                          <div class="span8 lhs-main-title">
                            <span class="lhs-item">
                              Business Intelligence and Reporting Tools (BIRT)
                            </span>
                          </div>
                          <div class="span1 lhs-private"></div>
                          <div class="span1 lhs-people"></div>
                        </div>
                      </a>
                    </li>
                    <li class="business" data-model="true">
                      <a href="#" class="show-extended">
                        <div class="row-fluid">
                          <div class="span8 lhs-main-title">
                            <span class="lhs-item">
                              ArtsMarket
                            </span>
                          </div>
                          <div class="span1 lhs-private"></div>
                          <div class="span1 lhs-people"></div>
                        </div>
                      </a>
                    </li>
                    <li class="business" data-model="true">
                      <a href="#" class="show-extended">
                        <div class="row-fluid">
                          <div class="span8 lhs-main-title">
                            <span class="lhs-item">
                              MOON Project
                            </span>
                          </div>
                          <div class="span1 lhs-private"></div>
                          <div class="span1 lhs-people"></div>
                        </div>
                      </a>
                    </li>
                    <li class="business" data-model="true">
                      <a href="#" class="show-extended">
                        <div class="row-fluid">
                          <div class="span8 lhs-main-title">
                            <span class="lhs-item">
                              Special Project
                            </span>
                          </div>
                          <div class="span1 lhs-private"></div>
                          <div class="span1 lhs-people">
                            <i class="grcicon-people-warning"></i>
                          </div>
                        </div>
                      </a>
                    </li>
                    <li class="business" data-model="true">
                      <a href="#" class="show-extended">
                        <div class="row-fluid">
                          <div class="span8 lhs-main-title">
                            <span class="lhs-item">
                              Internal HR Marketing
                            </span>
                          </div>
                          <div class="span1 lhs-private"></div>
                          <div class="span1 lhs-people"></div>
                        </div>
                      </a>
                    </li>
                  </ul>
                  <ul class="sub-actions">
                    <li class="add-new" data-ui-autocomplete-item="">
                      <a data-object-plural="regulations" data-form-target="redirect" data-modal-class="modal-wide" href="javascript://" data-object-singular="Regulation" data-toggle="modal-ajax-form" data-modal-reset="reset">
                        + Create New
                      </a>
                    </li>
                  </ul>
                </div>
                
              </li>
              <li class="business accordion-group">
                <a class="business" href="javascript://">
                  <i class="grcicon-facility-color"></i>
                  Facilities
                  <small>(<span class="item-count">4</span>)</small>
                </a>
                
                <div class="content">
                  <ul class="sub-level">
                    <li class="business" data-model="true">
                      <a href="#" class="show-extended">
                        <div class="row-fluid">
                          <div class="span8 lhs-main-title">
                            <span class="lhs-item">
                              San Francisco Office
                            </span>
                          </div>
                          <div class="span1 lhs-private"></div>
                          <div class="span1 lhs-people">
                            <i class="grcicon-people-warning"></i>
                          </div>
                        </div>
                      </a>
                    </li>
                    <li class="business" data-model="true">
                      <a href="#" class="show-extended">
                        <div class="row-fluid">
                          <div class="span8 lhs-main-title">
                            <span class="lhs-item">
                              KEFLAVIK, ICELAND- SERVER FARM
                            </span>
                          </div>
                          <div class="span1 lhs-private"></div>
                          <div class="span1 lhs-people"></div>
                        </div>
                      </a>
                    </li>
                    <li class="business" data-model="true">
                      <a href="#" class="show-extended">
                        <div class="row-fluid">
                          <div class="span8 lhs-main-title">
                            <span class="lhs-item">
                              MAIDEN, NORTH CAROLINA SERVER FARM
                            </span>
                          </div>
                          <div class="span1 lhs-private"></div>
                          <div class="span1 lhs-people"></div>
                        </div>
                      </a>
                    </li>
                    <li class="business" data-model="true">
                      <a href="#" class="show-extended">
                        <div class="row-fluid">
                          <div class="span8 lhs-main-title">
                            <span class="lhs-item">
                              DALLES, OREGON- SERVER FARM
                            </span>
                          </div>
                          <div class="span1 lhs-private"></div>
                          <div class="span1 lhs-people"></div>
                        </div>
                      </a>
                    </li>
                  </ul>
                  <ul class="sub-actions">
                    <li class="add-new" data-ui-autocomplete-item="">
                      <a data-object-plural="regulations" data-form-target="redirect" data-modal-class="modal-wide" href="javascript://" data-object-singular="Regulation" data-toggle="modal-ajax-form" data-modal-reset="reset">
                        + Create New
                      </a>
                    </li>
                  </ul>
                </div>
                
              </li>
              <li class="business accordion-group">
                <a class="business" href="javascript://">
                  <i class="grcicon-market-color"></i>
                  Markets
                  <small>(<span class="item-count">3</span>)</small>
                </a>
                
                <div class="content">
                  <ul class="sub-level">
                    <li class="business" data-model="true">
                      <a href="#" class="show-extended">
                        <div class="row-fluid">
                          <div class="span8 lhs-main-title">
                            <span class="lhs-item">
                              Pacific Rim Market
                            </span>
                          </div>
                          <div class="span1 lhs-private"></div>
                          <div class="span1 lhs-people"></div>
                        </div>
                      </a>
                    </li>
                    <li class="business" data-model="true">
                      <a href="#" class="show-extended">
                        <div class="row-fluid">
                          <div class="span8 lhs-main-title">
                            <span class="lhs-item">
                              North America Market
                            </span>
                          </div>
                          <div class="span1 lhs-private"></div>
                          <div class="span1 lhs-people"></div>
                        </div>
                      </a>
                    </li>
                    <li class="business" data-model="true">
                      <a href="#" class="show-extended">
                        <div class="row-fluid">
                          <div class="span8 lhs-main-title">
                            <span class="lhs-item">
                              Europe Market
                            </span>
                          </div>
                          <div class="span1 lhs-private"></div>
                          <div class="span1 lhs-people"></div>
                        </div>
                      </a>
                    </li>
                  </ul>
                  <ul class="sub-actions">
                    <li class="add-new" data-ui-autocomplete-item="">
                      <a data-object-plural="regulations" data-form-target="redirect" data-modal-class="modal-wide" href="javascript://" data-object-singular="Regulation" data-toggle="modal-ajax-form" data-modal-reset="reset">
                        + Create New
                      </a>
                    </li>
                  </ul>
                </div>
                
              </li>
            </ul>
          </div>
          
          <div class="bar-h"></div>
          
          <div class="lhs-nav recent">
            <h2>Recently Viewed</h2>
            <ul class="top-level">
              <li class="programs">
                <a href="/programs/3" class="show-extended">
                  <div class="row-fluid">
                    <div class="span11">
                      <div class="oneline">
                        <i class="grcicon-program-black"></i>
                        Treci Program lorem ipsum dolor sit amet ipsum dolor sit amet lorem ipsum
                      </div>
                    </div>
                  </div>
                </a>
              </li>
              <li class="governance">
                <a href="/contracts/4" class="show-extended">
                  <div class="row-fluid">
                    <div class="span11">
                      <div class="oneline">
                        <i class="grcicon-contract-black"></i>
                        MAHH Contract
                      </div>
                    </div>
                  </div>
                </a>
              </li>
              <li class="governance">
                <a href="/contracts/9" class="show-extended">
                  <div class="row-fluid">
                    <div class="span11">
                      <div class="oneline">
                        <i class="grcicon-contract-black"></i>
                        Novi ugovor
                      </div>
                    </div>
                  </div>
                </a>
              </li>
            </ul>
          </div>
          
        </div>
      </div>
    </div>
  </div>
  
  <div id="assessmentStart" class="modal hide fade ui-draggable" tabindex="-1" role="dialog" aria-labelledby="assessmentStartLabel" aria-hidden="true">
    <div class="modal-header">
      <a class="btn btn-mini btn-danger pull-right" href="#" data-dismiss="modal">
        <i class="grcicon-x-white"></i>
      </a>
      <h2>
        <span>Start Assessment</span>
      </h2>
    </div>
    <div class="modal-body">
      <p>
        Assessment tasks and review will be applied to <strong>5 selected objects</strong>, each of them will have 3 tasks 
        and 2 review cycles attached.
      </p>
      <p>
        All objects and their tasks will be assigned to <a href="#">Cassius Clay</a> as Assessment Lead.
      </p>
      <a id="addWorkflow" class="btn btn-primary btn-large" href="/mockups/v1.0/assessment-start.html">Proceed</a>
      <a class="btn btn-large" data-dismiss="modal" href="#">Cancel</a>
    </div>
  </div>
  <div id="workflowConfirm" style="z-index:9999;" class="modal hide fade ui-draggable" tabindex="-1" role="dialog" aria-labelledby="assessmentStartLabel" aria-hidden="false">
    <div class="modal-header">
      <a class="btn btn-mini btn-danger pull-right" href="#" data-dismiss="modal">
        <i class="grcicon-x-white"></i>
      </a>
      <h2>
        <span>Warning</span>
      </h2>
    </div>
    <div class="modal-body">
<<<<<<< HEAD
      <p>
        Changes made to current workflow will not be saved. Do you wish to continue?
      </p>
      <a id="cancelChangeWorkflow" class="btn btn-large" data-dismiss="modal" href="#">Cancel</a>
      <a id="confirmChangeWorkflow" class="btn btn-primary btn-large" href="/mockups/v1.0/assessment-start.html">Continue</a>
=======
      <form action="#">
        <div class="row-fluid">
          <div class="span6">
            <label>
              Assessment Title
            </label>
            <strong>2014: Google Fiber Assessment</strong>
          </div>
          <div class="span6">
            <label>
              Program
            </label>
            <i class="grcicon-program-color pull-left icon-field"></i>
            <strong>Google Fiber</strong>
          </div>
        </div>
        
        <div class="divider"></div>
        
        <div class="row-fluid">
          <div class="span6">
            <label id="regularWorkflowLabel">
              Choose Assessment Workflow
            </label>
            <label id="newWorkflowLabel">
              Clone existing workflow
            </label>
            <select class="span12" id="assessmentWorkflowChoose">
              <option>- Choose -</option>
              <option>General Walkthrough</option>
              <option>General Testing</option>
              <option value="existingWorkflow">FIBER - Control Testing</option>
              <option>FED - Contract Validation</option>
              <option>&nbsp;</option>
              <option value="newWorkflow">+ Create New Assessment Workflow</option>
            </select>
            <p class="note">
              <strong>Note:</strong> Tasks and Review cycles you setup will be applied to all selected objects 
              within assessment. However, you'll be able to adjust them on object level.
            </p>
          </div>
          <div class="span6" id="newWorkflowTitle">
            <label>
              New Workflow Title
              <span class="required">*</span>
            </label>
            <input class="input-block-level" placeholder="" name="workflow-title" type="text" value="Internal Audit - Control Setup">
          </div>
        </div>
        
        <div class="row-fluid">
          <div class="span1">&nbsp;</div>
          <div class="span11">
            <div class="accordion workflow-accordion" id="workflow-accordion">
              
              <div class="accordion-group">
                <div class="accordion-heading">
                  <a class="accordion-toggle" data-toggle="collapse" data-parent="#workflow-accordion" href="#collapseTasks">
                    <i class="grcicon-toggle-arrow"></i> Show tasks (<span id="showTasksCount">0</span>)
                  </a>
                </div>
                <div id="collapseTasks" class="accordion-body collapse">
                  <div class="accordion-inner">
                    <div class="row-fluid">
                      <div class="span11">
                      
                        <div id="accordionContentTasks">
                          <div class="row-fluid">
                            <div class="span11">
                              <input type="text" class="input-block-level" value="Proof reading">
                            </div>
                            <div class="span1">
                              <button type="submit"><i class="grcicon-deleted"></i></button>
                            </div>
                          </div>
                          
                          <div class="row-fluid">
                            <div class="span11">
                              <input type="text" class="input-block-level" value="Validate mappings">
                            </div>
                            <div class="span1">
                              <button type="submit"><i class="grcicon-deleted"></i></button>
                            </div>
                          </div>
                          
                          <div class="row-fluid">
                            <div class="span11">
                              <input type="text" class="input-block-level" value="Validate supporting documents">
                            </div>
                            <div class="span1">
                              <button type="submit"><i class="grcicon-deleted"></i></button>
                            </div>
                          </div>
                        </div>
                        
                        <div class="more-button">
                          <a href="#" class="btn btn-success">Add Task</a>
                        </div>
                      </div>
                    </div>
                  </div>
                </div>
              </div>
              
              <div class="accordion-group">
                <div class="accordion-heading">
                  <a class="accordion-toggle" data-toggle="collapse" data-parent="#workflow-accordion" href="#collapseReview">
                    <i class="grcicon-toggle-arrow"></i> Show review cycles (<span id="showReviewCount">0</span>)
                  </a>
                </div>
                <div id="collapseReview" class="accordion-body collapse">
                  <div class="accordion-inner">
                    <div id="accordionContentReview">
                      <div class="row-fluid">
                        <div class="span11">
                        
                          <div class="row-fluid">
                            <div class="span7">
                              <input type="text" class="input-block-level" value="Peer review">
                            </div>
                            <div class="span4">
                              <i class="grcicon-person-green pull-left icon-field"></i>
                              <div class="objective-selector">
                                <input type="text" name="assessment_lead.email" class="span10 search-icon" value="Jonathan Myers" placeholder="Enter text to search for Reviewer">
                              </div>
                            </div>
                            <div class="span1">
                              <button type="submit"><i class="grcicon-deleted"></i></button>
                            </div>
                          </div>
                          
                          <div class="row-fluid">
                            <div class="span7">
                              <input type="text" class="input-block-level" value="3rd party review">
                            </div>
                            <div class="span4">
                              <i class="grcicon-person-green pull-left icon-field"></i>
                              <div class="objective-selector">
                                <input type="text" name="assessment_lead.email" class="span10 search-icon" value="Cindy Rella" placeholder="Enter text to search for Reviewer">
                              </div>
                            </div>
                            <div class="span1">
                              <button type="submit"><i class="grcicon-deleted"></i></button>
                            </div>
                          </div>
                          
                        </div>
                      </div>
                    </div>
                    
                    <div class="more-button">
                      <a href="#" class="btn btn-success">Add review</a>
                    </div>
                    
                  </div>
                </div>
              </div>
              
              <div class="accordion-group">
                <div class="accordion-heading">
                  <a class="accordion-toggle" data-toggle="collapse" data-parent="#workflow-accordion" href="#collapseFrequency">
                    <i class="grcicon-toggle-arrow"></i> Show reassessment frequency
                  </a>
                </div>
                <div id="collapseFrequency" class="accordion-body collapse">
                  <div class="accordion-inner">
                    <div class="row-fluid">
                      <div class="span4">
                        <select class="input-block-level">
                          <option>One time</option>
                          <option>Monthly</option>
                          <option>Every 3 months</option>
                          <option>Every 6 months</option>
                          <option selected="selected">Annually</option>
                          <option>Biannually</option>
                          <option>Ongoing</option>
                        </select>
                      </div>
                      <div class="span8">
                        <span class="workflow-repeat">Repeat every:</span>
                        <select class="input-mini">
                          <option>1</option>
                          <option>2</option>
                          <option>3</option>
                          <option>4</option>
                          <option>5</option>
                          <option>6</option>
                          <option>7</option>
                          <option>8</option>
                          <option>9</option>
                          <option>10</option>
                          <option>11</option>
                          <option>12</option>
                          <option>13</option>
                          <option>14</option>
                          <option>15</option>
                          <option>16</option>
                          <option>17</option>
                          <option>18</option>
                          <option>19</option>
                          <option>20</option>
                          <option>21</option>
                          <option>22</option>
                          <option>23</option>
                          <option>24</option>
                          <option selected="selected">25</option>
                          <option>26</option>
                          <option>27</option>
                          <option>28</option>
                          <option>29</option>
                          <option>30</option>
                          <option>31</option>
                        </select>
                        <select class="input-medium">
                          <option>January</option>
                          <option>Febraury</option>
                          <option>March</option>
                          <option selected="selected">April</option>
                          <option>May</option>
                          <option>June</option>
                          <option>July</option>
                          <option>August</option>
                          <option>September</option>
                          <option>October</option>
                          <option>November</option>
                          <option>December</option>
                        </select>
                      </div>
                    </div>
                  </div>
                </div>
              </div>
              
            </div>
          </div>
        </div>
        
      </form>
    </div>
    <div class="modal-footer">
      <div class="row-fluid">
        <div class="span3">
          <div class="deny-buttons">
            <a tabindex="22" class="btn" data-dismiss="modal" href="#">Cancel</a>
          </div>
        </div>
        <div class="span6">
          &nbsp;
        </div>
        <div class="span3">
          <div class="confirm-buttons">
            <a id="addWorkflow" tabindex="24" class="btn btn-primary" href="javascript://">Save</a>
          </div>
        </div>
      </div>
>>>>>>> f53e0395
    </div>
  </div>
  <div id="workflow-app"></div>
  <div id="newAssessmentStandAlone" class="modal hide fade modal-wide ui-draggable" tabindex="-1" role="dialog" aria-labelledby="newAssessmentStandAloneLabel" aria-hidden="true">
    <div class="modal-header">
      <a class="btn btn-mini btn-danger pull-right" href="#" data-dismiss="modal">
        <i class="grcicon-x-white"></i>
      </a>
      <h2>
        <span>Create New Assessment</span>
      </h2>
    </div>
    <div class="modal-body">
      <form action="#">
        <div class="row-fluid">
          <div class="span8">
            <label>
              Assessment Title
              <span class="required">*</span>
              <i class="grcicon-help-black" rel="tooltip" title="Description goes here"></i>
            </label>
            <input class="input-block-level" placeholder="Enter Title" name="title" type="text" value="" tabindex="1">
          </div>
          <div class="span4">
            <label>
              Program
              <i class="grcicon-help-black" rel="tooltip" title="Description goes here"></i>
            </label>
            <i class="grcicon-program-color pull-left icon-field"></i>
            <div class="objective-selector">
<<<<<<< HEAD
              <input tabindex="2" type="text" name="program_title" class="span11" value="" placeholder="Find Program">
=======
              <input tabindex="2" type="text" name="program.title" class="span11 search-icon" value="" placeholder="Enter text to search for Program">
>>>>>>> f53e0395
            </div>
          </div>
        </div>
        
        <div class="row-fluid">
          <div class="span6">
            <label>
              Assessment Lead
              <span class="required">*</span>
              <i class="grcicon-help-black" rel="tooltip" title="Description goes here"></i>
            </label>
            <i class="grcicon-person-green pull-left icon-field"></i>
            <div class="objective-selector">
<<<<<<< HEAD
              <input tabindex="3" type="text" name="lead_email" class="span11" value="Cassius Clay">
=======
              <input tabindex="3" type="text" name="assessment_lead.email" class="span11 search-icon" placeholder="Enter text to search for Assessment Lead" value="Cassius Clay">
>>>>>>> f53e0395
            </div>
          </div>
        </div>
        
        <div class="row-fluid">
          <div class="span3">
            <label>
              Requested on
              <span class="required">*</span>
              <i class="grcicon-help-black" rel="tooltip" title="Description goes here"></i>
            </label>
            <input tabindex="4" class="input-block-level date" name="start_date" data-toggle="datepicker" data-before="start_date" placeholder="MM/DD/YYYY" type="text" value="">
          </div>
          <div class="span3">
            <label>
              Due on
              <i class="grcicon-help-black" rel="tooltip" title="Description goes here"></i>
            </label>
            <input tabindex="5" class="input-block-level date" name="end_date" data-toggle="datepicker" data-after="end_date" placeholder="MM/DD/YYYY" type="text" value="">
          </div>
        </div>
        
        <div class="row-fluid">
          <div class="span12">
            <div class="expand-link">
              <a class="show-hidden-fields" href="javascript://">
                <span class="out">
                  <i class="grcicon-show"></i>
                  Show 
                </span>
                <span class="in">
                  <i class="grcicon-hide"></i>
                  Hide
                </span>
                Advanced
                <span class="hidden-fields out">
                  Description, gDrive Folder
                </span>
              </a>
            </div>
          </div>
        </div>
        
        <div class="hidden-fields-area" style="display:none">
          <div class="row-fluid">
            <div class="span6">
              <label>
                Description
                <i class="grcicon-help-black" rel="tooltip" title="Description goes here"></i>
              </label>
              <div class="wysiwyg-area">
                <textarea id="program_description" class="span12 double wysihtml5" name="description" placeholder="Enter Description" tabindex="6"></textarea>
              </div>
            </div>
          </div>
          <div class="row-fluid">
            <div class="span12">
              <label>
                gGRC Folder
                <i class="grcicon-help-black" rel="tooltip" title="Description goes here"></i>
              </label>
              <span class="gray"><em>Not yet defined</em></span>
            </div>
          </div>
        </div>
        
      </form>
    </div>
    <div class="modal-footer">
      <div class="row-fluid">
        <div class="span3">
          <div class="deny-buttons">
            <a tabindex="22" class="btn" data-dismiss="modal" href="#">Cancel</a>
          </div>
        </div>
        <div class="span6">
          &nbsp;
        </div>
        <div class="span3">
          <div class="confirm-buttons">
            <a id="addAssessmentCreated" tabindex="24" class="btn btn-primary" href="javascript://">Save</a>
          </div>
        </div>
      </div>
    </div>
  </div>
  
  <script type="text/javascript" src="/static/mockups/js/jquery.js"></script>
  <script type="text/javascript" src="/static/mockups/js/jquery-ui.js"></script>
  <script type="text/javascript" src="/static/mockups/js/affix.js"></script>
  <script type="text/javascript" src="/static/mockups/js/dropdown.js"></script>
  <script type="text/javascript" src="/static/mockups/js/transition.js"></script>
  <script type="text/javascript" src="/static/mockups/js/tooltip.js"></script>
  <script type="text/javascript" src="/static/mockups/js/modal.js"></script>
  <script type="text/javascript" src="/static/mockups/js/bootstrap-collapse.js"></script>
  <script type="text/javascript" src="/static/mockups/js/can.jquery.js"></script>
  <script type="text/javascript" src="/static/mockups/js/can.object.js"></script>
  <script type="text/javascript" src="/static/mockups/js/can-localstorage.js"></script>
  <script type="text/javascript" src="/static/mockups/js/assessments.js"></script>
  <script type="text/javascript" src="/static/mockups/js/common.js"></script>

</body>
</html><|MERGE_RESOLUTION|>--- conflicted
+++ resolved
@@ -77,587 +77,7 @@
       </div>
     </div>
   </header>
-<<<<<<< HEAD
   <div id="assessment-app"></div>
-=======
-  
-  <div class="area program">
-    <div class="header-content">
-      <div class="row-fluid">
-        <div id="page-header" class="span9">
-          <h1 class="programs">
-            <div class="grcobject programs" rel="tooltip" data-placement="bottom" title="Assessment">
-              <i class="grcicon-assessment-white"></i>
-            </div>
-            2014 Google Fiber Assessment
-            <span class="private"></span>
-          </h1>
-        </div>
-      </div>
-    </div>
-    
-    <section class="content">
-      <div class="clearfix">
-        
-        <div class="inner-nav">
-          <div class="object-nav">
-            <ul class="nav internav program cms_controllers_inner_nav ui-sortable">
-              <li class="active">
-                <a href="#info_widget">
-                  <div class="oneline">
-                    <i class="grcicon-info"></i>
-                    Assessment Info
-                  </div>
-                </a>
-                <div class="drag"></div>
-              </li>
-              <li>
-                <a href="#objects_widget">
-                  <div class="oneline">
-                    <i class="grcicon-object-color"></i>
-                    Objects (<span id="objectsMainCounter">0</span>)
-                  </div>
-                </a>
-                <div class="drag"></div>
-              </li>
-            </ul>
-          </div>
-        </div>
-        
-        <div class="object-area" style="margin-left: 200px;">
-          <div id="show_columns" class="column-set">
-            <div id="middle_column" class="widget-area ui-sortable">
-
-              <!-- Widget: Assessment Info -->
-              <section class="widget programs widget-active" id="info_widget">
-                <header class="header">
-                  <div class="row-fluid">
-                    <div class="span9">
-                      <h2>
-                        <i class="grcicon-info"></i>
-                        Assessment Info
-                        <span class="object_count">
-                          </span>
-                        <span class="explanation"></span>
-                      </h2>
-                    </div>
-                    <div class="span3">
-                      <div class="widget-action pull-right widget-action-help">
-                        <a data-placement="top" data-toggle="modal-ajax" data-modal-type="helpform" data-help-slug="info" href="javascript://" rel="tooltip" data-original-title="Help">
-                          <i class="grcicon-help-black"></i>
-                        </a>
-                      </div>
-                    </div>
-                  </div>
-                </header>
-                <section class="content">
-                  <section class="info">
-                    <div class="row-fluid">
-                      <div class="span6">
-                        <h3>2014 Google Fiber Assessment</h3>
-                      </div>
-                      <div class="span6">&nbsp;</div>
-                    </div>
-                    
-                    <div class="row-fluid">
-                      <div class="span6">
-                        <div class="rtf-block">
-                          <p>Initial control setup confirmation.</p>
-                        </div>
-                      </div>
-                      <div class="span6">
-                        <div class="row-fluid">
-                          <div>   
-                            <p>
-                              <strong>Status:</strong><br>
-                              Pending
-                            </p>
-                          </div>
-                        </div>
-                      </div>
-                    </div>
-                    
-                    <div class="row-fluid">
-                      <div class="span12">
-                        <div class="rtf-block">
-                          <strong>Related Program:</strong>
-                          <i class="grcicon-program-color"></i> <strong>Google Fiber</strong>
-                        </div>
-                      </div>
-                    </div>
-                    
-                    <div class="row-fluid">
-                      <div class="span12">
-                        <p>
-                          <strong>Assessment Lead:</strong>
-                          Cassius Clay
-                        </p>
-                        <p>
-                          <strong>Requested on:</strong>
-                          05/01/14
-                        </p>
-                        <p>
-                          <strong>Due on:</strong>
-                          <em>not defined</em>
-                        </p>
-                        <p>
-                          <strong>gGRC Folder:</strong>
-                          <a href="#">/gGRC Programs/Google Fiber/2014 - Google Fiber Assessment/</a>
-                        </p>
-                      </div>
-                    </div>
-                    
-                    <div class="row-fluid">
-                      <div class="span12">
-                        <div class="info-utility-link">
-                          <a href="#" class="info-edit" title="Edit">
-                            <i class="grcicon-edit"></i>
-                            <span>Edit Assessment Info</span>
-                          </a>
-                        </div>
-                      </div>
-                    </div>
-                    
-                    <div class="row-fluid">
-                      <div class="span12">
-                        <div class="workflow-wrap">
-                          <h3>
-                            Assessment Workflow <i class="grcicon-help-black" rel="tooltip" title="Description goes here"></i>
-                            <span id="workflowNotSet"><em>Not yet selected</em></span>
-                          </h3>
-                          <p class="workflow-subtitle" id="workflowSet">FIBER - Control Testing</p>
-                          <ul class="workflow-list">
-                            <li>
-                              <strong>* Tasks</strong> (<span class="count" id="workflowTasksCount">0</span>)
-                              <ul id="workflowTasks">
-                                <li>Proof reading</li>
-                                <li>Validate mappings</li>
-                                <li>Validate supporting documents</li>
-                              </ul>
-                            </li>
-                            <li>
-                              <strong>* Reviews</strong> (<span class="count" id="workflowReviewCount">0</span>)
-                              <ul id="workflowReviews">
-                                <li>Peer review (<a href="#">Jonathan Myers</a>)</li>
-                                <li>3rd party review (<a href="#">Cindy Rella</a>)</li>
-                              </ul>
-                            </li>
-                            <li>
-                              <strong>* Reassessment frequency</strong>
-                              <ul id="workflowFrequency">
-                                <li>Annually, every April 25th</li>
-                              </ul>
-                            </li>
-                          </ul>
-                          
-                          <div class="info-utility-link">
-                            <a href="#setupWorkflow" class="setup-link" id="workflowSetup" data-toggle="modal">
-                              <i class="grcicon-setup"></i>
-                              Setup Assessment Workflow
-                            </a>
-                          
-                            <a href="#" class="info-edit" id="workflowEdit">
-                              <i class="grcicon-edit"></i>
-                              <span>Edit Assessment Workflow</span>
-                            </a>
-                          </div>
-                          
-                        </div>
-                        
-                      </div>
-                    </div>
-                    
-                    <div class="info-widget-footer">
-                      <div class="right-button">
-                        <span class="gray small"><em><span id="noObjects">No selected objects</span><span id="noWorkflow">, no selected workflow</span></em></span> <a href="#assessmentStart" id="startAssessment" class="btn btn-small btn-primary disabled" data-toggle="modal">Start Assessment</a>
-                      </div>
-                    </div>
-                  </section>
-                </section>
-              </section>
-
-              <!-- Widget: Objects -->
-              <section class="widget objectives" id="objects_widget" style="display:none;">
-                <header class="header">
-                  <div class="row-fluid">
-                    <div class="span9">
-                      <h2>
-                        <i class="grcicon-object-color"></i>
-                        Objects under Assessment
-                        <span class="object_count" id="objectsCounter">(0)</span>
-                        <span class="explanation"></span>
-                      </h2>
-                    </div>
-                    <div class="span3">
-                      <div class="widget-action pull-right widget-action-help">
-                        <a data-placement="top" data-toggle="modal-ajax" data-modal-type="helpform" data-help-slug="info" href="javascript://" rel="tooltip" data-original-title="Help">
-                          <i class="grcicon-help-black"></i>
-                        </a>
-                      </div>
-                    </div>
-                  </div>
-                </header>
-                <section class="content">
-                  <div class="object-step" id="objectStep1">
-                    <div class="choose-object-wrap">
-                      <div class="choose-object-content">
-                        <div class="row-fluid">
-                          <div class="span12">
-                            <div class="first-row">
-                              <label>
-                                <strong>Add all</strong>
-                              </label>
-                              <select class="input-medium">
-                                <option>Regulations</option>
-                                <option>Contracts</option>
-                                <option>Policies</option>
-                                <option>Standards</option>
-                                <option>Objectives</option>
-                                <option selected="selected">Controls</option>
-                              </select>
-                            </div>
-                          </div>
-                        </div>
-                        <div class="row-fluid">
-                          <div class="span12">
-                            <div class="indent-row">
-                              <label>
-                                <strong>Relevant to:</strong>
-                              </label>
-                              <select class="input-small">
-                                <option selected="selected">Program</option>
-                                <option>Process</option>
-                                <option>System</option>
-                                <option>Market</option>
-                              </select>
-                              <div class="objective-selector">
-                                <input type="text" name="program.title" class="input-large search-icon" value="Google Fiber" placeholder="Enter text to search for Object">
-                              </div>
-                              <button type="submit"><i class="grcicon-deleted"></i></button>
-                            </div>
-                          </div>
-                        </div>
-                        <div class="row-fluid">
-                          <div class="span12">
-                            <div class="indent-row">
-                              <div id="newRule">
-                                <label>
-                                  <strong>AND &nbsp; Relevant to:</strong>
-                                </label>
-                                <select class="input-small">
-                                  <option>Program</option>
-                                  <option>Process</option>
-                                  <option>System</option>
-                                  <option selected="selected">Market</option>
-                                </select>
-                                <div class="objective-selector">
-                                  <input type="text" name="program.title" class="input-large search-icon" value="Kansas City" placeholder="Enter text to search for Object">
-                                </div>
-                                <button type="submit"><i class="grcicon-deleted"></i></button>
-                              </div>
-                              <div class="add-rule">
-                                <a href="#" id="addRule">+ Add Rule</a>
-                              </div>
-                            </div>
-                          </div>
-                        </div>
-                      </div>
-                      <div class="choose-object-footer">
-                        <div class="row-fluid">
-                          <div class="span3">
-                            <div class="deny-buttons">
-                              <a class="btn" href="#">Reset</a>
-                            </div>
-                          </div>
-                          <div class="span3">
-                            &nbsp;
-                          </div>
-                          <div class="span6">
-                            <div class="confirm-buttons">
-                              <span><strong>4 controls found</strong></span>
-                              <a class="btn btn-primary" href="#" id="objectReview">Review</a>
-                            </div>
-                          </div>
-                        </div>
-                      </div>
-                    </div>
-                  </div>
-                  <div class="object-step" id="objectStep2">
-                    <ul class="tree-structure new-tree mockup-tree">
-                      <li class="tree-item governance object-filter">
-                        <div class="item-main">
-                          <div class="row-fluid">
-                            <div class="span9">
-                              <div class="item-data">
-                                <div class="tree-title-area">
-                                  <span><strong>4 controls found</strong></span> &nbsp; <a href="#" id="filterTrigger"><strong>Show Filter</strong></a>
-                                </div>
-                              </div>
-                            </div>
-                            <div class="span3">
-                              <div class="object-check all-check">
-                                <label>
-                                  select all
-                                  <input type="checkbox" checked="checked" id="objectAll">
-                                </label>
-                              </div>
-                            </div>
-                          </div>
-                        </div>
-                      </li>
-                      <li class="tree-item governance selected">
-                        <div class="item-main">
-                          <div class="row-fluid">
-                            <div class="span11">
-                              <div class="item-data">
-                                <div class="tree-title-area">
-                                  <i class="grcicon-control-color"></i>
-                                  Secure Backups
-                                </div>
-                              </div>
-                            </div>
-                            <div class="span1">
-                              <div class="object-check">
-                                <input type="checkbox" checked="checked" class="object-check-single">
-                              </div>
-                            </div>
-                          </div>
-                        </div>
-                      </li>
-                      <li class="tree-item governance selected">
-                        <div class="item-main">
-                          <div class="row-fluid">
-                            <div class="span11">
-                              <div class="item-data">
-                                <div class="tree-title-area">
-                                  <i class="grcicon-control-color"></i>
-                                  Data Storage
-                                </div>
-                              </div>
-                            </div>
-                            <div class="span1">
-                              <div class="object-check">
-                                <input type="checkbox" checked="checked" class="object-check-single">
-                              </div>
-                            </div>
-                          </div>
-                        </div>
-                      </li>
-                      <li class="tree-item governance selected">
-                        <div class="item-main">
-                          <div class="row-fluid">
-                            <div class="span11">
-                              <div class="item-data">
-                                <div class="tree-title-area">
-                                  <i class="grcicon-control-color"></i>
-                                  Password Security
-                                </div>
-                              </div>
-                            </div>
-                            <div class="span1">
-                              <div class="object-check">
-                                <input type="checkbox" checked="checked" class="object-check-single">
-                              </div>
-                            </div>
-                          </div>
-                        </div>
-                      </li>
-                      <li class="tree-item governance selected">
-                        <div class="item-main">
-                          <div class="row-fluid">
-                            <div class="span11">
-                              <div class="item-data">
-                                <div class="tree-title-area">
-                                  <i class="grcicon-control-color"></i>
-                                  Access Control
-                                </div>
-                              </div>
-                            </div>
-                            <div class="span1">
-                              <div class="object-check">
-                                <input type="checkbox" checked="checked" class="object-check-single">
-                              </div>
-                            </div>
-                          </div>
-                        </div>
-                      </li>
-                    </ul>
-                  </div>
-                  <div class="object-step" id="objectStep3">
-                    <ul class="tree-structure new-tree mockup-tree">
-                      <li class="tree-item governance">
-                        <div class="item-main">
-                          <div class="row-fluid">
-                            <div class="span10">
-                              <div class="item-data">
-                                <div class="tree-title-area">
-                                  <i class="grcicon-control-color"></i>
-                                  Secure Backups
-                                </div>
-                              </div>
-                            </div>
-                            <div class="span1">
-                              <div class="counter">
-                              </div>
-                            </div>
-                            <div class="span1">
-                              <div class="counter">
-                              </div>
-                            </div>
-                          </div>
-                        </div>
-                      </li>
-                      <li class="tree-item governance">
-                        <div class="item-main">
-                          <div class="row-fluid">
-                            <div class="span10">
-                              <div class="item-data">
-                                <div class="tree-title-area">
-                                  <i class="grcicon-control-color"></i>
-                                  Data Storage
-                                </div>
-                              </div>
-                            </div>
-                            <div class="span1">
-                              <div class="counter">
-                              </div>
-                            </div>
-                            <div class="span1">
-                              <div class="counter">
-                              </div>
-                            </div>
-                          </div>
-                        </div>
-                      </li>
-                      <li class="tree-item governance">
-                        <div class="item-main">
-                          <div class="row-fluid">
-                            <div class="span10">
-                              <div class="item-data">
-                                <div class="tree-title-area">
-                                  <i class="grcicon-control-color"></i>
-                                  Password Security
-                                </div>
-                              </div>
-                            </div>
-                            <div class="span1">
-                              <div class="counter">
-                              </div>
-                            </div>
-                            <div class="span1">
-                              <div class="counter">
-                              </div>
-                            </div>
-                          </div>
-                        </div>
-                      </li>
-                      <li class="tree-item governance">
-                        <div class="item-main">
-                          <div class="row-fluid">
-                            <div class="span10">
-                              <div class="item-data">
-                                <div class="tree-title-area">
-                                  <i class="grcicon-control-color"></i>
-                                  Access Control
-                                </div>
-                              </div>
-                            </div>
-                            <div class="span1">
-                              <div class="counter">
-                              </div>
-                            </div>
-                            <div class="span1">
-                              <div class="counter">
-                              </div>
-                            </div>
-                          </div>
-                        </div>
-                      </li>
-                      <li class="tree-item governance" id="addedObject">
-                        <div class="item-main">
-                          <div class="row-fluid">
-                            <div class="span10">
-                              <div class="item-data">
-                                <div class="tree-title-area">
-                                  <i class="grcicon-control-color"></i>
-                                  Stability and Perpetuability
-                                </div>
-                              </div>
-                            </div>
-                            <div class="span1">
-                              <div class="counter">
-                              </div>
-                            </div>
-                            <div class="span1">
-                              <div class="counter">
-                              </div>
-                            </div>
-                          </div>
-                        </div>
-                      </li>
-                    </ul>
-                  </div>
-                  <ul class="tree-structure new-tree mockup-tree">
-                    <li class="tree-footer tree-item tree-item-add">
-                      <div class="row-fluid">
-                        <div class="span10 section-expandable">
-                          <div id="objectFooterUtility">
-                            <a href="javascript://" class="section-add">
-                              Add object under assessment
-                            </a>
-                            <span class="section-expander">
-                              <a href="#" id="addSingleObjectTrigger">
-                                Add single object
-                              </a>
-                              &nbsp;
-                              &nbsp;
-                              <a href="#" class="section-import" id="filterTriggerFooter">
-                                Add multiple objects by filtering
-                              </a>
-                            </span>
-                          </div>
-                          <div class="add-single-object" id="addSingleObject">
-                            <div class="row-fluid">
-                              <div class="span2">
-                                <select class="input-block-level">
-                                  <option>Regulation</option>
-                                  <option>Contract</option>
-                                  <option>Policy</option>
-                                  <option>Standard</option>
-                                  <option>Objective</option>
-                                  <option selected="selected">Control</option>
-                                </select>
-                              </div>
-                              <div class="span4">
-                                <div class="objective-selector">
-                                  <input type="text" name="object.title" class="input-block-level search-icon" value="Stability and Perpetuability" placeholder="Enter text to search for Object">
-                                </div>
-                              </div>
-                              <div class="span2">
-                                <a href="#" class="btn btn-primary btn-footer" id="addSingleControl">Add</a>
-                                <a href="#" id="cancelSingleControl"><i class="grcicon-x-grey"></i></a>
-                              </div>
-                            </div>
-                          </div>
-                        </div>
-                        <div class="span2">
-                          <div id="objectAdd" class="object-add">
-                            <a href="#" class="btn btn-primary btn-small">Add selected</a>
-                          </div>
-                        </div>
-                      </div>
-                    </li>
-                  </ul>
-                </section>
-              </section>
-            </div>
-          </div>
-        </div>
-      </div>
-    </section>
-  </div>
-  
->>>>>>> f53e0395
   <section class="footer" style="z-index: 1000; position: fixed; right:0; bottom: 0; width: 100%;">
     <div class="row-fluid">
       <div class="span12">
@@ -2769,269 +2189,11 @@
       </h2>
     </div>
     <div class="modal-body">
-<<<<<<< HEAD
       <p>
         Changes made to current workflow will not be saved. Do you wish to continue?
       </p>
       <a id="cancelChangeWorkflow" class="btn btn-large" data-dismiss="modal" href="#">Cancel</a>
       <a id="confirmChangeWorkflow" class="btn btn-primary btn-large" href="/mockups/v1.0/assessment-start.html">Continue</a>
-=======
-      <form action="#">
-        <div class="row-fluid">
-          <div class="span6">
-            <label>
-              Assessment Title
-            </label>
-            <strong>2014: Google Fiber Assessment</strong>
-          </div>
-          <div class="span6">
-            <label>
-              Program
-            </label>
-            <i class="grcicon-program-color pull-left icon-field"></i>
-            <strong>Google Fiber</strong>
-          </div>
-        </div>
-        
-        <div class="divider"></div>
-        
-        <div class="row-fluid">
-          <div class="span6">
-            <label id="regularWorkflowLabel">
-              Choose Assessment Workflow
-            </label>
-            <label id="newWorkflowLabel">
-              Clone existing workflow
-            </label>
-            <select class="span12" id="assessmentWorkflowChoose">
-              <option>- Choose -</option>
-              <option>General Walkthrough</option>
-              <option>General Testing</option>
-              <option value="existingWorkflow">FIBER - Control Testing</option>
-              <option>FED - Contract Validation</option>
-              <option>&nbsp;</option>
-              <option value="newWorkflow">+ Create New Assessment Workflow</option>
-            </select>
-            <p class="note">
-              <strong>Note:</strong> Tasks and Review cycles you setup will be applied to all selected objects 
-              within assessment. However, you'll be able to adjust them on object level.
-            </p>
-          </div>
-          <div class="span6" id="newWorkflowTitle">
-            <label>
-              New Workflow Title
-              <span class="required">*</span>
-            </label>
-            <input class="input-block-level" placeholder="" name="workflow-title" type="text" value="Internal Audit - Control Setup">
-          </div>
-        </div>
-        
-        <div class="row-fluid">
-          <div class="span1">&nbsp;</div>
-          <div class="span11">
-            <div class="accordion workflow-accordion" id="workflow-accordion">
-              
-              <div class="accordion-group">
-                <div class="accordion-heading">
-                  <a class="accordion-toggle" data-toggle="collapse" data-parent="#workflow-accordion" href="#collapseTasks">
-                    <i class="grcicon-toggle-arrow"></i> Show tasks (<span id="showTasksCount">0</span>)
-                  </a>
-                </div>
-                <div id="collapseTasks" class="accordion-body collapse">
-                  <div class="accordion-inner">
-                    <div class="row-fluid">
-                      <div class="span11">
-                      
-                        <div id="accordionContentTasks">
-                          <div class="row-fluid">
-                            <div class="span11">
-                              <input type="text" class="input-block-level" value="Proof reading">
-                            </div>
-                            <div class="span1">
-                              <button type="submit"><i class="grcicon-deleted"></i></button>
-                            </div>
-                          </div>
-                          
-                          <div class="row-fluid">
-                            <div class="span11">
-                              <input type="text" class="input-block-level" value="Validate mappings">
-                            </div>
-                            <div class="span1">
-                              <button type="submit"><i class="grcicon-deleted"></i></button>
-                            </div>
-                          </div>
-                          
-                          <div class="row-fluid">
-                            <div class="span11">
-                              <input type="text" class="input-block-level" value="Validate supporting documents">
-                            </div>
-                            <div class="span1">
-                              <button type="submit"><i class="grcicon-deleted"></i></button>
-                            </div>
-                          </div>
-                        </div>
-                        
-                        <div class="more-button">
-                          <a href="#" class="btn btn-success">Add Task</a>
-                        </div>
-                      </div>
-                    </div>
-                  </div>
-                </div>
-              </div>
-              
-              <div class="accordion-group">
-                <div class="accordion-heading">
-                  <a class="accordion-toggle" data-toggle="collapse" data-parent="#workflow-accordion" href="#collapseReview">
-                    <i class="grcicon-toggle-arrow"></i> Show review cycles (<span id="showReviewCount">0</span>)
-                  </a>
-                </div>
-                <div id="collapseReview" class="accordion-body collapse">
-                  <div class="accordion-inner">
-                    <div id="accordionContentReview">
-                      <div class="row-fluid">
-                        <div class="span11">
-                        
-                          <div class="row-fluid">
-                            <div class="span7">
-                              <input type="text" class="input-block-level" value="Peer review">
-                            </div>
-                            <div class="span4">
-                              <i class="grcicon-person-green pull-left icon-field"></i>
-                              <div class="objective-selector">
-                                <input type="text" name="assessment_lead.email" class="span10 search-icon" value="Jonathan Myers" placeholder="Enter text to search for Reviewer">
-                              </div>
-                            </div>
-                            <div class="span1">
-                              <button type="submit"><i class="grcicon-deleted"></i></button>
-                            </div>
-                          </div>
-                          
-                          <div class="row-fluid">
-                            <div class="span7">
-                              <input type="text" class="input-block-level" value="3rd party review">
-                            </div>
-                            <div class="span4">
-                              <i class="grcicon-person-green pull-left icon-field"></i>
-                              <div class="objective-selector">
-                                <input type="text" name="assessment_lead.email" class="span10 search-icon" value="Cindy Rella" placeholder="Enter text to search for Reviewer">
-                              </div>
-                            </div>
-                            <div class="span1">
-                              <button type="submit"><i class="grcicon-deleted"></i></button>
-                            </div>
-                          </div>
-                          
-                        </div>
-                      </div>
-                    </div>
-                    
-                    <div class="more-button">
-                      <a href="#" class="btn btn-success">Add review</a>
-                    </div>
-                    
-                  </div>
-                </div>
-              </div>
-              
-              <div class="accordion-group">
-                <div class="accordion-heading">
-                  <a class="accordion-toggle" data-toggle="collapse" data-parent="#workflow-accordion" href="#collapseFrequency">
-                    <i class="grcicon-toggle-arrow"></i> Show reassessment frequency
-                  </a>
-                </div>
-                <div id="collapseFrequency" class="accordion-body collapse">
-                  <div class="accordion-inner">
-                    <div class="row-fluid">
-                      <div class="span4">
-                        <select class="input-block-level">
-                          <option>One time</option>
-                          <option>Monthly</option>
-                          <option>Every 3 months</option>
-                          <option>Every 6 months</option>
-                          <option selected="selected">Annually</option>
-                          <option>Biannually</option>
-                          <option>Ongoing</option>
-                        </select>
-                      </div>
-                      <div class="span8">
-                        <span class="workflow-repeat">Repeat every:</span>
-                        <select class="input-mini">
-                          <option>1</option>
-                          <option>2</option>
-                          <option>3</option>
-                          <option>4</option>
-                          <option>5</option>
-                          <option>6</option>
-                          <option>7</option>
-                          <option>8</option>
-                          <option>9</option>
-                          <option>10</option>
-                          <option>11</option>
-                          <option>12</option>
-                          <option>13</option>
-                          <option>14</option>
-                          <option>15</option>
-                          <option>16</option>
-                          <option>17</option>
-                          <option>18</option>
-                          <option>19</option>
-                          <option>20</option>
-                          <option>21</option>
-                          <option>22</option>
-                          <option>23</option>
-                          <option>24</option>
-                          <option selected="selected">25</option>
-                          <option>26</option>
-                          <option>27</option>
-                          <option>28</option>
-                          <option>29</option>
-                          <option>30</option>
-                          <option>31</option>
-                        </select>
-                        <select class="input-medium">
-                          <option>January</option>
-                          <option>Febraury</option>
-                          <option>March</option>
-                          <option selected="selected">April</option>
-                          <option>May</option>
-                          <option>June</option>
-                          <option>July</option>
-                          <option>August</option>
-                          <option>September</option>
-                          <option>October</option>
-                          <option>November</option>
-                          <option>December</option>
-                        </select>
-                      </div>
-                    </div>
-                  </div>
-                </div>
-              </div>
-              
-            </div>
-          </div>
-        </div>
-        
-      </form>
-    </div>
-    <div class="modal-footer">
-      <div class="row-fluid">
-        <div class="span3">
-          <div class="deny-buttons">
-            <a tabindex="22" class="btn" data-dismiss="modal" href="#">Cancel</a>
-          </div>
-        </div>
-        <div class="span6">
-          &nbsp;
-        </div>
-        <div class="span3">
-          <div class="confirm-buttons">
-            <a id="addWorkflow" tabindex="24" class="btn btn-primary" href="javascript://">Save</a>
-          </div>
-        </div>
-      </div>
->>>>>>> f53e0395
     </div>
   </div>
   <div id="workflow-app"></div>
@@ -3062,11 +2224,7 @@
             </label>
             <i class="grcicon-program-color pull-left icon-field"></i>
             <div class="objective-selector">
-<<<<<<< HEAD
-              <input tabindex="2" type="text" name="program_title" class="span11" value="" placeholder="Find Program">
-=======
-              <input tabindex="2" type="text" name="program.title" class="span11 search-icon" value="" placeholder="Enter text to search for Program">
->>>>>>> f53e0395
+              <input tabindex="2" type="text" name="program_title" class="span11 search-icon" value="" placeholder="Enter text to search for Program">
             </div>
           </div>
         </div>
@@ -3080,11 +2238,7 @@
             </label>
             <i class="grcicon-person-green pull-left icon-field"></i>
             <div class="objective-selector">
-<<<<<<< HEAD
-              <input tabindex="3" type="text" name="lead_email" class="span11" value="Cassius Clay">
-=======
-              <input tabindex="3" type="text" name="assessment_lead.email" class="span11 search-icon" placeholder="Enter text to search for Assessment Lead" value="Cassius Clay">
->>>>>>> f53e0395
+              <input tabindex="3" type="text" name="lead_email" class="span11 search-icon" placeholder="Enter text to search for Assessment Lead" value="Cassius Clay">
             </div>
           </div>
         </div>
