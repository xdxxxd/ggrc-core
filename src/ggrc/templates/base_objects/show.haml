-# Copyright (C) 2013 Google Inc., authors, and contributors <see AUTHORS file>
-# Licensed under http://www.apache.org/licenses/LICENSE-2.0 <see LICENSE file>
-# Created By: brad@reciprocitylabs.com
-# Maintained By: brad@reciprocitylabs.com

-extends "layouts/dashboard.haml"

-set model = controller.model
-set model_title = model._inflector.title_singular
-set model_name = model._inflector.table_singular
-set model_display_class = model|display_class

-block title
  =instance.title

-block page_help scoped
  =model_name

-block extra_javascript
  =super()
  GGRC.page_object = ={ instance_json()|safe };
<<<<<<< HEAD
  GGRC.permissions = ={ permissions_json()|safe };
  GGRC.config = ={config_json()|safe};
  GGRC.current_user = ={ current_user()|safe };
=======
>>>>>>> 9d549cfb

-block header
  %h1{ 'class': "={ model_display_class }" }
    .grcobject{ 'rel': "tooltip", 'data-placement': "bottom", 'title': "#{model_title}", 'class': "={ model_display_class }" }
      -if model_title == "Org Group"
        %i.grcicon-orggroup
      -elif model_title == "Market"
        %i.grcicon-market
      -elif model_title == "Objective"
        %i.grcicon-objective
      -elif model_title == "Risk"
        %i.grcicon-risk
      -elif model_title == "Control"
        %i.grcicon-control
      -elif model_title == "Risky Attribute"
        %i.grcicon-riskyattribute
      -elif model_title == "Facility"
        %i.grcicon-facility
      -elif model_title == "Product"
        %i.grcicon-product
      -elif model_title == "Project"
        %i.grcicon-project
      -elif model_title == "Data Asset"
        %i.grcicon-dataasset
      -elif model_title == "System"
        %i.grcicon-system
      -elif model_title == "Process"
        %i.grcicon-process
      -elif model_title == "Contract"
        %i.grcicon-contract
      -elif model_title == "Policy"
        %i.grcicon-policy
      -elif model_title == "Regulation"
        %i.grcicon-regulation
      -else
        &nbsp;
    =instance.title

-block widget_area
  -#with widget_class = 'risk'
    -include 'base_objects/_risks.haml'<|MERGE_RESOLUTION|>--- conflicted
+++ resolved
@@ -19,12 +19,7 @@
 -block extra_javascript
   =super()
   GGRC.page_object = ={ instance_json()|safe };
-<<<<<<< HEAD
-  GGRC.permissions = ={ permissions_json()|safe };
   GGRC.config = ={config_json()|safe};
-  GGRC.current_user = ={ current_user()|safe };
-=======
->>>>>>> 9d549cfb
 
 -block header
   %h1{ 'class': "={ model_display_class }" }
