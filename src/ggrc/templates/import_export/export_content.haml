-# Copyright (C) 2015 Google Inc., authors, and contributors <see AUTHORS file>
-# Licensed under http://www.apache.org/licenses/LICENSE-2.0 <see LICENSE file>
-# Created By: ivan@reciprocitylabs.com
-# Maintained By: ivan@reciprocitylabs.com

-extends "layouts/_widget_box.haml"

-block widget_help
  export

-block widget_id
  export_view

-block widget_buttons

-block widget_title
  .oneline
<<<<<<< HEAD
    %i.fa.fa-arrow-circle-o-down
    - if data_grid
      Data Grid
    - else
      Export Objects
=======
    %i.grcicon-imp-exp
    Export Objects
>>>>>>> 71256681

-block main
  #csv_export.info<|MERGE_RESOLUTION|>--- conflicted
+++ resolved
@@ -15,16 +15,8 @@
 
 -block widget_title
   .oneline
-<<<<<<< HEAD
     %i.fa.fa-arrow-circle-o-down
-    - if data_grid
-      Data Grid
-    - else
-      Export Objects
-=======
-    %i.grcicon-imp-exp
     Export Objects
->>>>>>> 71256681
 
 -block main
   #csv_export.info