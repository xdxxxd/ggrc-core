--- conflicted
+++ resolved
@@ -69,10 +69,7 @@
           Kind/Type
           <i class="grcicon-help-black" rel="tooltip" title="Choose Kind/Type"></i>
         </label>
-<<<<<<< HEAD
-=======
         {{!FIXME: Need real values for kind/type}}
->>>>>>> 5ff5c583
         <select class="input-block-level" name="kind">
           <option {{^kind}}selected="selected"{{/kind}} {{#if_equals kind 'Company Policy'}}selected="selected"{{/if_equals}} value="Company Policy">Company Policy</option>
           <option {{#if_equals kind 'Operational Group Policy'}}selected="selected"{{/if_equals}} value="Operational Group Policy">Operational Group Policy</option>
