# Copyright (C) 2013 Google Inc., authors, and contributors <see AUTHORS file>
# Licensed under http://www.apache.org/licenses/LICENSE-2.0 <see LICENSE file>
# Created By: dan@reciprocitylabs.com
# Maintained By: dan@reciprocitylabs.com

import ggrc.builder
from blinker import Namespace
from flask import redirect, request, render_template, current_app
from ggrc.rbac import permissions
from ggrc.services.common import \
    ModelView, as_json, inclusion_filter, filter_resource
from ggrc.utils import view_url_for, benchmark
from werkzeug.exceptions import Forbidden


class BaseObjectView(ModelView):
  model_template = '{model_plural}/show.haml'
  base_template = 'base_objects/show.haml'

  signals = Namespace()
  extension_contributions = signals.signal('View Extension Contributions',
                                           """
      Gathers any extension contributions to be included into a template.
      Receiver functions must expect the following arguments:
      :sender: The model class of the object being rendered.
      :obj: the model instance being rendered.
      :context: A context for extensions to use in rendering the their
          contribution.
      """,
                                           )

  def dispatch_request(self, *args, **kwargs):
    method = request.method.lower()

    if method == 'get':
      if self.pk in kwargs and kwargs[self.pk] is not None:
        return self.get(*args, **kwargs)
      else:
        # No `pk` given; fallthrough for now
        pass
    else:
      # Method not supported; fallthrough for now
      pass

    raise NotImplementedError()

  def get_context_for_object(self, obj):
    return {
        'instance': obj,
        'controller': self,
        'instance_json':
        lambda: as_json({
            self.model._inflector.table_singular:
            filter_resource(
                ggrc.builder.json.publish_representation(
                    ggrc.builder.json.publish(obj, (), inclusion_filter)))
        })
    }

  def get_model_template_paths_for_object(self, obj):
    # Generate lookup paths for templates based on inheritance
    return [
        self.model_template.format(model_plural=model._inflector.table_plural)
        for model in self.model.mro() if hasattr(model, '__table__')]

  def render_template_for_object(self, obj):
    context = self.get_context_for_object(obj)
    template_paths =\
        self.get_model_template_paths_for_object(obj) + [self.base_template]
    return render_template(template_paths, **context)

  def extension_content(self, obj):
    contributions = self.extension_contributions.send(
        obj.__class__,
        obj=obj,
        context=self.get_context_for_object(obj),
    )
    return [template for func, template in contributions if template]

  def get(self, id):
    with benchmark("Query for object"):
      obj = self.get_object(id)
    if obj is None:
      return self.not_found_response()
    if 'Accept' in self.request.headers and \
       'text/html' not in self.request.headers['Accept']:
      return current_app.make_response((
<<<<<<< HEAD
          'text/html', 406, [('Content-Type', 'text/plain')]))
    if not permissions.is_allowed_read(self.model.__name__, obj.context_id):
=======
        'text/html', 406, [('Content-Type', 'text/plain')]))
    if not permissions.is_allowed_read(self.model.__name__, obj.id, obj.context_id):
>>>>>>> 2d2053d4
      raise Forbidden()
    if not permissions.is_allowed_view_object_page_for(obj):
      raise Forbidden()

    with benchmark("Render"):
      rendered_template = self.render_template_for_object(obj)

    # FIXME: Etag based on rendered output, or object itself?
    # if 'If-None-Match' in self.request.headers and \
    #    self.request.headers['If-None-Match'] == self.etag(object_for_json):
    #  return current_app.make_response((
    #    '', 304, [('Etag', self.etag(object_for_json))]))

    return rendered_template

  @classmethod
  def add_to(cls, app, url, model_class=None, decorators=()):
    if model_class:
      cls_name = '{0}ObjectView'.format(model_class.__name__)
      view_class = type(
          cls_name,
          (cls,),
          {
              '_model': model_class,
              'base_url_for': classmethod(lambda cls: url),
          })
      import ggrc.views
      setattr(ggrc.views, model_class.__name__, view_class)
    else:
      view_class = cls

    view_func = view_class.as_view(view_class.endpoint_name())
    view_func = cls.decorate_view_func(view_func, decorators)
    view_route = '{url}/<{type}:{pk}>'.format(
        url=url, type=cls.pk_type, pk=cls.pk)
    app.add_url_rule(view_route, view_class.endpoint_name(),
                     view_func=view_func,
                     methods=['GET'])


class RedirectedPolymorphView(BaseObjectView):

  """Out of paranoia, be sure to redirect any direct link to a Directive view
  to the appropriate view for one of its polymorpic representations.
  """

  def get(self, id):
    obj = self.get_object(id)
    if obj is None:
      return self.not_found_response()
    if 'Accept' in self.request.headers and\
            'text/html' not in self.request.headers['Accept']:
      return current_app.make_response((
<<<<<<< HEAD
          'text/html', 406, [('Content-Type', 'text/plain')]))
    if not permissions.is_allowed_read(self.model.__name__, obj.context_id):
=======
        'text/html', 406, [('Content-Type', 'text/plain')]))
    if not permissions.is_allowed_read(self.model.__name__, obj.id, obj.context_id):
>>>>>>> 2d2053d4
      raise Forbidden()
    return redirect(view_url_for(obj))<|MERGE_RESOLUTION|>--- conflicted
+++ resolved
@@ -85,13 +85,8 @@
     if 'Accept' in self.request.headers and \
        'text/html' not in self.request.headers['Accept']:
       return current_app.make_response((
-<<<<<<< HEAD
           'text/html', 406, [('Content-Type', 'text/plain')]))
     if not permissions.is_allowed_read(self.model.__name__, obj.context_id):
-=======
-        'text/html', 406, [('Content-Type', 'text/plain')]))
-    if not permissions.is_allowed_read(self.model.__name__, obj.id, obj.context_id):
->>>>>>> 2d2053d4
       raise Forbidden()
     if not permissions.is_allowed_view_object_page_for(obj):
       raise Forbidden()
@@ -145,12 +140,7 @@
     if 'Accept' in self.request.headers and\
             'text/html' not in self.request.headers['Accept']:
       return current_app.make_response((
-<<<<<<< HEAD
           'text/html', 406, [('Content-Type', 'text/plain')]))
-    if not permissions.is_allowed_read(self.model.__name__, obj.context_id):
-=======
-        'text/html', 406, [('Content-Type', 'text/plain')]))
     if not permissions.is_allowed_read(self.model.__name__, obj.id, obj.context_id):
->>>>>>> 2d2053d4
       raise Forbidden()
     return redirect(view_url_for(obj))