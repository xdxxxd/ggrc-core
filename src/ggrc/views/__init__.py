# Copyright (C) 2018 Google Inc.
# Licensed under http://www.apache.org/licenses/LICENSE-2.0 <see LICENSE file>

"""ggrc.views
Handle non-RESTful views, e.g. routes which return HTML rather than JSON
"""

import collections
import json
import logging

from datetime import date

import sqlalchemy
from sqlalchemy import true
from flask import flash
from flask import Response
from flask import g
from flask import render_template
from flask import url_for
from flask import request
from werkzeug import exceptions

from ggrc import models
from ggrc import settings
from ggrc.app import app
from ggrc.app import db
from ggrc.builder.json import publish
from ggrc.builder.json import publish_representation
from ggrc.converters import get_importables, get_exportables
from ggrc.extensions import get_extension_modules
from ggrc.fulltext import get_indexer, mixin
from ggrc.integrations import issues
from ggrc.integrations import integrations_errors
from ggrc.login import get_current_user
from ggrc.login import login_required
from ggrc.login import admin_required
from ggrc.models import all_models
from ggrc.models import background_task
from ggrc.models.background_task import create_task
from ggrc.models.background_task import make_task_response
from ggrc.models.background_task import queued_task
from ggrc.models.reflection import AttributeInfo
from ggrc.models.revision import Revision
from ggrc.rbac import permissions

from ggrc.notifications.common import generate_cycle_tasks_notifs
from ggrc.services.common import as_json
from ggrc.services.common import inclusion_filter
from ggrc.query import views as query_views
from ggrc.snapshotter import rules
from ggrc.snapshotter import indexer as snapshot_indexer
from ggrc.views import converters
from ggrc.views import cron
from ggrc.views import filters
from ggrc.views import notifications
from ggrc.views.utils import DocumentEndpoint
from ggrc.views.registry import object_view
from ggrc import utils
from ggrc.utils import benchmark, helpers
from ggrc.utils import revisions
from ggrc.cache.utils import clear_permission_cache

logger = logging.getLogger(__name__)
REINDEX_CHUNK_SIZE = 100


# Needs to be secured as we are removing @login_required
@app.route("/_background_tasks/propagate_acl", methods=["POST"])
@queued_task
def propagate_acl(_):
  """Web hook to update revision content."""
  models.hooks.acl.propagation.propagate_all()
  return app.make_response(("success", 200, [("Content-Type", "text/html")]))


@app.route("/_background_tasks/create_missing_revisions", methods=["POST"])
@queued_task
def create_missing_revisions(_):
  """Web hook to create revisions for new objects."""
  revisions.do_missing_revisions()
  return app.make_response(("success", 200, [("Content-Type", "text/html")]))


@app.route("/_background_tasks/reindex_snapshots", methods=["POST"])
@queued_task
def reindex_snapshots(_):
  """Web hook to update the full text search index."""
  logger.info("Updating index for: %s", "Snapshot")
  with benchmark("Create records for %s" % "Snapshot"):
    snapshot_indexer.reindex()
  return app.make_response(("success", 200, [("Content-Type", "text/html")]))


@app.route("/_background_tasks/reindex", methods=["POST"])
@queued_task
def reindex(_):
  """Web hook to update the full text search index."""
  do_reindex()
  return app.make_response(("success", 200, [("Content-Type", "text/html")]))


@app.route("/_background_tasks/full_reindex", methods=["POST"])
@queued_task
def full_reindex(_):
  """Web hook to update the full text search index for all models."""
  do_full_reindex()
  return app.make_response(("success", 200, [("Content-Type", "text/html")]))


@app.route("/_background_tasks/compute_attributes", methods=["POST"])
def compute_attributes(*_, **kwargs):
  """Web hook to update the full text search index."""
  with benchmark("Run compute_attributes background task"):
    event_id = utils.get_task_attr("event_id", kwargs)
    revision_ids = utils.get_task_attr("revision_ids", kwargs)

    if event_id and not revision_ids:
      rows = db.session.query(Revision.id).filter_by(event_id=event_id).all()
      revision_ids = [revision_id for revision_id, in rows]
    elif str(revision_ids) == "all_latest":
      revision_ids = "all_latest"
    else:
      revision_ids = list(revision_ids)

    from ggrc.data_platform import computed_attributes
    computed_attributes.compute_attributes(revision_ids)
    return app.make_response(("success", 200, [("Content-Type", "text/html")]))


@app.route('/_background_tasks/update_audit_issues', methods=['POST'])
@queued_task
def update_audit_issues(args):
  """Web hook to update the issues associated with an audit."""
  audit_id = args.parameters['audit_id']
  message = args.parameters['message']

  if not audit_id or not message:
    logger.warning(
        'One or more of required parameters (audit_id, message) is empty.')
    return app.make_response((
        'Parameters audit_id and message are required.',
        400, [('Content-Type', 'text/html')]))

  issue_tracker = all_models.IssuetrackerIssue
  relationships = all_models.Relationship
  query = db.session.query(
      issue_tracker.enabled,
      issue_tracker.issue_id,
      issue_tracker.object_id
  ).join(
      relationships,
      relationships.source_id == issue_tracker.object_id
  ).filter(
      relationships.source_type == 'Assessment',
      relationships.destination_type == 'Audit',
      relationships.destination_id == audit_id
  )
  cli = issues.Client()
  issue_params = {
      'comment': message,
  }
  for enabled, issue_id, assessment_id in query.all():
    if not enabled:
      continue

    try:
      cli.update_issue(issue_id, issue_params)
    except integrations_errors.Error as error:
      logger.error(
          'Unable to update IssueTracker issue ID=%s '
          'for Assessment ID=%s while archiving/unarchiving Audit ID=%s: %s',
          issue_id, assessment_id, audit_id, error)
  return app.make_response(('success', 200, [('Content-Type', 'text/html')]))


@app.route(
    "/_background_tasks/run_children_issues_generation", methods=["POST"]
)
@background_task.queued_task
def run_children_issues_generation(task):
  """Generate IssueTracker issues for objects of child type in parent."""
  try:
    params = getattr(task, "parameters", {})
    parent_type = params.get("parent", {}).get("type")
    parent_id = params.get("parent", {}).get("id")
    child_type = params.get("child_type")

    from ggrc.integrations import issuetracker_bulk_sync
    bulk_creator = issuetracker_bulk_sync.IssueTrackerBulkChildCreator()
    return bulk_creator.sync_issuetracker(parent_type, parent_id, child_type)
  except integrations_errors.Error as error:
    logger.error('Bulk issue generation failed with error: %s', error.message)
    raise exceptions.BadRequest(error.message)


@app.route(
    "/_background_tasks/run_issues_generation", methods=["POST"]
)
@background_task.queued_task
def run_issues_generation(task):
  """Generate linked IssueTracker issues for provided objects."""
  try:
    from ggrc.integrations import issuetracker_bulk_sync
    bulk_creator = issuetracker_bulk_sync.IssueTrackerBulkCreator()
    params = getattr(task, "parameters", {})
    return bulk_creator.sync_issuetracker(params.get("objects"))
  except integrations_errors.Error as error:
    logger.error('Bulk issue generation failed with error: %s', error.message)
    raise exceptions.BadRequest(error.message)


@app.route(
    "/_background_tasks/run_issues_update", methods=["POST"]
)
@background_task.queued_task
def run_issues_update(task):
  """Update linked IssueTracker issues for provided objects."""
  try:
    from ggrc.integrations import issuetracker_bulk_sync
    bulk_updater = issuetracker_bulk_sync.IssueTrackerBulkUpdater()
    params = getattr(task, "parameters", {})
    return bulk_updater.sync_issuetracker(params.get("objects"))
  except integrations_errors.Error as error:
    logger.error('Bulk issue update failed with error: %s', error.message)
    raise exceptions.BadRequest(error.message)


def start_compute_attributes(revision_ids=None, event_id=None):
  """Start a background task for computed attributes."""
  background_task.create_lightweight_task(
      name="compute_attributes",
      url=url_for(compute_attributes.__name__),
      parameters={"revision_ids": revision_ids, "event_id": event_id},
      method="POST",
      queued_callback=compute_attributes
  )


def start_update_audit_issues(audit_id, message):
  """Start a background task to update IssueTracker issues related to Audit."""
  task = create_task(
      name='update_audit_issues',
      url=url_for(update_audit_issues.__name__),
      parameters={
          'audit_id': audit_id,
          'message': message,
      },
      method=u'POST',
      queued_callback=update_audit_issues
  )
  task.start()


@app.route("/_background_tasks/generate_wf_tasks_notifications",
           methods=["POST"])
@queued_task
def generate_wf_tasks_notifications(_):
  """Generate notifications for wf cycle tasks."""
  generate_cycle_tasks_notifs(date.today())
  return app.make_response(("success", 200, [("Content-Type", "text/html")]))


@helpers.without_sqlalchemy_cache
def do_reindex(with_reindex_snapshots=False):
  """Update the full text search index."""

  indexer = get_indexer()
  indexed_models = {
      m.__name__: m for m in all_models.all_models
      if issubclass(m, mixin.Indexed) and m.REQUIRED_GLOBAL_REINDEX
  }
  people_query = db.session.query(all_models.Person.id,
                                  all_models.Person.name,
                                  all_models.Person.email)
  indexer.cache["people_map"] = {p.id: (p.name, p.email) for p in people_query}
  indexer.cache["ac_role_map"] = dict(db.session.query(
      all_models.AccessControlRole.id,
      all_models.AccessControlRole.name,
  ))
  for model_name in sorted(indexed_models.keys()):
    logger.info("Updating index for: %s", model_name)
    with benchmark("Create records for %s" % model_name):
      model = indexed_models[model_name]
      ids = [obj.id for obj in model.query]
      ids_count = len(ids)
      handled_ids = 0
      for ids_chunk in utils.list_chunks(ids, chunk_size=REINDEX_CHUNK_SIZE):
        handled_ids += len(ids_chunk)
        logger.info("%s: %s / %s", model.__name__, handled_ids, ids_count)
        model.bulk_record_update_for(ids_chunk)
        db.session.commit()

  if with_reindex_snapshots:
    logger.info("Updating index for: %s", "Snapshot")
    with benchmark("Create records for %s" % "Snapshot"):
      snapshot_indexer.reindex()

  indexer.invalidate_cache()


@helpers.without_sqlalchemy_cache
def do_full_reindex():
  """Update the full text search index for all models."""

  do_reindex(with_reindex_snapshots=True)
  start_compute_attributes(revision_ids="all_latest")


class SetEncoder(json.JSONEncoder):
  """Encoder that can handle python sets"""
  # pylint: disable=method-hidden
  # false positive: https://github.com/PyCQA/pylint/issues/414

  def default(self, obj):  # pylint: disable=arguments-differ
    """If we get a set we first transform it to a list and then just use
       the default encoder"""
    if isinstance(obj, set):
      return list(obj)
    return super(SetEncoder, self).default(obj)


def get_permissions_json():
  """Get all permissions for current user"""
  with benchmark("Get permission JSON"):
    permissions.permissions_for(permissions.get_user())
    return json.dumps(getattr(g, '_request_permissions', None), cls=SetEncoder)


def get_config_json():
  """Get public app config"""
  with benchmark("Get config JSON"):
    public_config = dict(app.config.public_config)
    public_config.update(get_public_config())

    for extension_module in get_extension_modules():
      if hasattr(extension_module, 'get_public_config'):
        public_config.update(
            extension_module.get_public_config(get_current_user()))

    return json.dumps(public_config)


def get_public_config():
  """Expose additional permissions-dependent config to client."""
  if settings.INTEGRATION_SERVICE_URL:
    external_service = "/people/suggest"
  else:
    external_service = None

  public_config = {
      "external_help_url": getattr(settings, "EXTERNAL_HELP_URL", ""),
      "external_import_help_url":
          getattr(settings, "EXTERNAL_IMPORT_HELP_URL", ""),
      "snapshotable_objects": list(rules.Types.all),
      "snapshotable_ignored": list(rules.Types.ignore),
      "snapshotable_parents": list(rules.Types.parents),
      "external_services": {"Person": external_service},
      "enable_release_notes": settings.ENABLE_RELEASE_NOTES,
  }

  if permissions.is_admin():
    if hasattr(settings, "RISK_ASSESSMENT_URL"):
      public_config["RISK_ASSESSMENT_URL"] = settings.RISK_ASSESSMENT_URL
  return public_config


def get_full_user_json():
  """Get the full current user"""
  with benchmark("Get full user JSON"):
    from ggrc.models.person import Person
    current_user = get_current_user()
    person = Person.eager_query().filter_by(id=current_user.id).one()
    result = publish_representation(publish(person, (), inclusion_filter))
    return as_json(result)


def get_current_user_json():
  """Get current user"""
  with benchmark("Get current user JSON"):
    person = get_current_user()
    return as_json({
        "id": person.id,
        "company": person.company,
        "email": person.email,
        "language": person.language,
        "name": person.name,
        "system_wide_role": person.system_wide_role,
    })


def get_access_control_roles_json():
  """Get a list of all access control roles"""
  with benchmark("Get access roles JSON"):
    attrs = all_models.AccessControlRole.query.options(
        sqlalchemy.orm.undefer_group("AccessControlRole_complete")
    ).filter(~all_models.AccessControlRole.internal).all()
    published = []
    for attr in attrs:
      published.append(publish(attr))
    published = publish_representation(published)
    return as_json(published)


def get_internal_roles_json():
  """Get a list of all access control roles"""
  with benchmark("Get access roles JSON"):
    attrs = all_models.AccessControlRole.query.options(
        sqlalchemy.orm.undefer_group("AccessControlRole_complete")
    ).filter(all_models.AccessControlRole.internal == true()).all()
    published = []
    for attr in attrs:
      published.append(publish(attr))
    published = publish_representation(published)
    return as_json(published)


def get_attributes_json():
  """Get a list of all custom attribute definitions"""
  with benchmark("Get attributes JSON"):
    with benchmark("Get attributes JSON: query"):
      attrs = models.CustomAttributeDefinition.eager_query().filter(
          models.CustomAttributeDefinition.definition_id.is_(None)
      ).all()
    with benchmark("Get attributes JSON: publish"):
      published = []
      for attr in attrs:
        published.append(publish(attr))
      published = publish_representation(published)
    with benchmark("Get attributes JSON: json"):
      publish_json = as_json(published)
      return publish_json


def get_import_types(export_only=False):
  """Returns types that can be imported (and exported) or exported only.

  Args:
    export_only (default False): If set to true, return objects that can only
        be exported and not imported.
  Returns:
    A list of models with model_singular and title_plural as keys.
  """
  # pylint: disable=protected-access
  types = get_exportables if export_only else get_importables
  data = []
  for model in set(types().values()):
    data.append({
        "model_singular": model.__name__,
        "title_plural": model._inflector.title_plural
    })
  data.sort()
  response_json = json.dumps(data)
  return response_json


def get_export_definitions():
  with benchmark("Get export definitions"):
    return get_import_types(export_only=True)


def get_import_definitions():
  with benchmark("Get import definitions"):
    return get_import_types(export_only=False)


def get_all_attributes_json(load_custom_attributes=False):
  """Get a list of all attribute definitions

  This exports all attributes related to a given model, including custom
  attributes and mapping attributes, that are used in csv import and export.
  """
  with benchmark('Loading all attributes JSON'):
    published = {}
    ca_cache = collections.defaultdict(list)
    if load_custom_attributes:
      definitions = models.CustomAttributeDefinition.eager_query().group_by(
          models.CustomAttributeDefinition.title,
          models.CustomAttributeDefinition.definition_type)
      for attr in definitions:
        ca_cache[attr.definition_type].append(attr)
    for model in all_models.all_models:
      published[model.__name__] = \
          AttributeInfo.get_attr_definitions_array(model, ca_cache=ca_cache)
    return as_json(published)


@app.context_processor
def base_context():
  """Gets the base context"""
  return dict(
      get_model=models.get_model,
      permissions_json=get_permissions_json,
      permissions=permissions,
      config_json=get_config_json,
      current_user_json=get_current_user_json,
      full_user_json=get_full_user_json,
      attributes_json=get_attributes_json,
      access_control_roles_json=get_access_control_roles_json,
      internal_access_control_roles_json=get_internal_roles_json,
      all_attributes_json=get_all_attributes_json,
      import_definitions=get_import_definitions,
      export_definitions=get_export_definitions,
  )


# Actual HTML-producing routes
#


@app.route("/")
def index():
  """The initial entry point of the app
  """
  if not settings.PRODUCTION:
    flash(u"""This is not the production instance
              of the GGRC application.<br>
              Company confidential, sensitive or personally identifiable
              information <b>*MUST NOT*</b> be entered or stored here.
              For any questions, please contact your administrator.""",
          "alert alert-warning")
  about_url = getattr(settings, "ABOUT_URL", None)
  about_text = getattr(settings, "ABOUT_TEXT", "About GGRC")
  return render_template(
      "welcome/index.haml",
      about_url=about_url,
      about_text=about_text,
  )


@app.route("/dashboard")
@login_required
def dashboard():
  """The dashboard page
  """
  return render_template(
      "dashboard/index.haml",
      page_type="MY_WORK",
  )


@app.route("/objectBrowser")
@login_required
def object_browser():
  """The object Browser page
  """
  return render_template(
      "dashboard/index.haml",
      page_type="ALL_OBJECTS",
  )


@app.route("/admin/reindex_snapshots", methods=["POST"])
@login_required
@admin_required
def admin_reindex_snapshots():
  """Calls a webhook that reindexes indexable objects
  """
  task_queue = create_task(
      name="reindex_snapshots",
      url=url_for(reindex_snapshots.__name__),
      queued_callback=reindex_snapshots,
  )
  return task_queue.make_response(
      app.make_response(("scheduled %s" % task_queue.name, 200,
                         [('Content-Type', 'text/html')])))


@app.route("/admin/reindex", methods=["POST"])
@login_required
@admin_required
def admin_reindex():
  """Calls a webhook that reindexes indexable objects
  """
  task_queue = create_task(
      name="reindex",
      url=url_for(reindex.__name__),
      queued_callback=reindex
  )
  return task_queue.make_response(
      app.make_response(("scheduled %s" % task_queue.name, 200,
                         [('Content-Type', 'text/html')])))


@app.route("/admin/full_reindex", methods=["POST"])
@login_required
@admin_required
def admin_full_reindex():
  """Calls a webhook that reindexes all indexable objects
  """
  task_queue = create_task(
      name="full_reindex",
      url=url_for(full_reindex.__name__),
      queued_callback=full_reindex
  )
  return task_queue.make_response(
      app.make_response(("scheduled %s" % task_queue.name, 200,
                         [('Content-Type', 'text/html')])))


@app.route("/admin/compute_attributes", methods=["POST"])
@login_required
@admin_required
def send_event_job():
  """Trigger background task on every event for computed attributes."""
  with benchmark("POST /admin/compute_attributes"):
    if request.data:
      revision_ids = request.get_json().get("revision_ids", [])
    else:
      revision_ids = "all_latest"
    start_compute_attributes(revision_ids=revision_ids)
    return app.make_response(("success", 200, [("Content-Type", "text/html")]))


@app.route("/admin/propagate_acl", methods=["POST"])
@login_required
@admin_required
def admin_propagate_acl():
  """Propagates all ACL entries"""
  admins = getattr(settings, "BOOTSTRAP_ADMIN_USERS", [])
  if get_current_user().email not in admins:
    raise exceptions.Forbidden()

  task_queue = create_task("propagate_acl", url_for(
      propagate_acl.__name__), propagate_acl)
  return task_queue.make_response(
      app.make_response(("scheduled %s" % task_queue.name, 200,
                         [('Content-Type', 'text/html')])))


@app.route("/admin/create_missing_revisions", methods=["POST"])
@login_required
@admin_required
def admin_create_missing_revisions():
  """Create revisions for new objects"""
  admins = getattr(settings, "BOOTSTRAP_ADMIN_USERS", [])
  if get_current_user().email not in admins:
    raise exceptions.Forbidden()

  task_queue = create_task("create_missing_revisions", url_for(
      create_missing_revisions.__name__), create_missing_revisions)
  return task_queue.make_response(
      app.make_response(("scheduled %s" % task_queue.name, 200,
                        [('Content-Type', 'text/html')])))


@app.route("/admin")
@login_required
@admin_required
def admin():
  """The admin dashboard page
  """
  return render_template("admin/index.haml")


@app.route("/assessments_view")
@login_required
def assessments_view():
  """The clutter-free list of all Person's Assessments"""
  return render_template("assessments_view/index.haml")


@app.route("/background_task/<id_task>", methods=['GET'])
def get_task_response(id_task):
  """Gets the status of a background task"""
  return make_task_response(id_task)


def contributed_object_views():
  """Contributed object views"""

  return [
      object_view(models.AccessGroup),
      object_view(models.Assessment),
      object_view(models.AssessmentTemplate),
      object_view(models.Audit),
      object_view(models.Clause),
      object_view(models.Contract),
      object_view(models.Control),
      object_view(models.DataAsset),
      object_view(models.Document),
      object_view(models.Evidence),
      object_view(models.Facility),
      object_view(models.Issue),
      object_view(models.Market),
      object_view(models.Objective),
      object_view(models.OrgGroup),
      object_view(models.Person),
      object_view(models.Policy),
      object_view(models.Process),
      object_view(models.Product),
      object_view(models.Program),
      object_view(models.Project),
      object_view(models.Regulation),
      object_view(models.Requirement),
      object_view(models.Risk),
      object_view(models.Snapshot),
      object_view(models.Standard),
      object_view(models.System),
      object_view(models.TechnologyEnvironment),
      object_view(models.Threat),
      object_view(models.Vendor),
      object_view(models.Metric),
      object_view(models.ProductGroup),
  ]


def all_object_views():
  """Gets all object views defined in the application"""
  views = contributed_object_views()

  for extension_module in get_extension_modules():
    contributions = getattr(extension_module, "contributed_object_views", None)
    if contributions:
      if callable(contributions):
        contributions = contributions()
      views.extend(contributions)

  return views


def init_extra_views(app_):
  """Init any extra views needed by the app

  This should be used for any views that might use extension modules.
  """
  filters.init_filter_views()
  converters.init_converter_views()
  cron.init_cron_views(app_)
  notifications.init_notification_views(app_)
  query_views.init_query_views(app_)
  query_views.init_clone_views(app_)


def init_all_views(app_):
  """Inits all views defined in the core module and submodules"""
  for entry in all_object_views():
    entry.service_class.add_to(
        app_,
        '/{0}'.format(entry.url),
        entry.model_class,
        decorators=(login_required,)
    )

  init_extra_views(app_)
  for extension_module in get_extension_modules():
    ext_extra_views = getattr(extension_module, "init_extra_views", None)
    if ext_extra_views:
      ext_extra_views(app_)


@app.route("/permissions")
@login_required
def user_permissions():
  '''Permissions object for the currently
     logged in user
  '''
  return get_permissions_json()


@app.route("/api/document/documents_exist", methods=["POST"])
@login_required
def is_document_exists():
  """Check if documents with gdrive_ids are exists"""
  DocumentEndpoint.validate_doc_request(request.json)
  ids = request.json["gdrive_ids"]
  result_set = db.session.query(all_models.Document.id,
                                all_models.Document.gdrive_id).filter(
      all_models.Document.gdrive_id.in_(ids))
  response = DocumentEndpoint.build_doc_exists_response(request.json,
                                                        result_set)
  return Response(json.dumps(response), mimetype='application/json')


@app.route("/api/document/make_admin", methods=["POST"])
@login_required
def make_document_admin():
  """Add current user as document admin"""
  DocumentEndpoint.validate_doc_request(request.json)
  ids = request.json["gdrive_ids"]
  docs = all_models.Document.query.filter(
      all_models.Document.gdrive_id.in_(ids))
  for doc in docs:
    doc.add_admin_role()
  db.session.commit()
  clear_permission_cache()
  response = DocumentEndpoint.build_make_admin_response(request.json, docs)
  return Response(json.dumps(response), mimetype='application/json')


<<<<<<< HEAD
@app.route("/admin/generate_wf_tasks_notifications", methods=["POST"])
@login_required
@admin_required
def generate_wf_tasks_notifs():
  """Generate notifications for updated wf cycle tasks."""
  task_queue = create_task("generate_wf_tasks_notifications",
                           url_for(generate_wf_tasks_notifications.__name__),
                           generate_wf_tasks_notifications)
  return task_queue.make_response(
      app.make_response(("scheduled %s" % task_queue.name, 200,
                        [('Content-Type', 'text/html')])))
=======
@app.route("/generate_children_issues", methods=["POST"])
@login_required
def generate_children_issues():
  """Generate linked issuetracker issues for children objects.

  This endpoint is used to create tickets for all specific type instances
  in scope of parent. For example it allows to create tickets for all
  Assessments in some Audit.
  """
  validate_child_bulk_gen_data(request.json)
  task_queue = create_task(
      "generate_children_issues",
      url_for(run_children_issues_generation.__name__),
      run_children_issues_generation,
      request.json,
  )
  return task_queue.task_scheduled_response()


@app.route("/generate_issues", methods=["POST"])
@login_required
def generate_issues():
  """Bulk generate linked issuetracker issues for provided objects.

  This endpoint creates issuetracker tickets for all provided objects
  (if such tickets haven't been created before).
  """
  validate_bulk_sync_data(request.json)
  task_queue = create_task(
      "generate_issues",
      url_for(run_issues_generation.__name__),
      run_issues_generation,
      request.json,
  )
  return task_queue.task_scheduled_response()


@app.route("/update_issues", methods=["POST"])
@login_required
def update_issues():
  """Bulk update linked issuetracker issues for provided objects.

  This endpoint update issuetracker tickets for all provided objects
  to the current state in the app.
  """
  validate_bulk_sync_data(request.json)
  task_queue = create_task(
      "update_issues",
      url_for(run_issues_update.__name__),
      run_issues_update,
      request.json,
  )
  return task_queue.task_scheduled_response()


def validate_child_bulk_gen_data(json_data):
  """Check correctness of input data for bulk child sync."""
  if not json_data or not isinstance(json_data, dict):
    raise exceptions.BadRequest("No data provided.")

  parent_type = json_data.get("parent", {}).get("type")
  parent_id = json_data.get("parent", {}).get("id")
  child_type = json_data.get("child_type")

  if not all((parent_id, parent_type, child_type)):
    raise exceptions.BadRequest("Required parameters is not provided.")

  parent = models.get_model(parent_type)
  child = models.get_model(child_type)
  from ggrc.models.mixins import issue_tracker
  if not issubclass(parent, issue_tracker.IssueTracked) or \
     not issubclass(child, issue_tracker.IssueTracked):
    raise exceptions.BadRequest("Provided model is not IssueTracked.")


def validate_bulk_sync_data(json_data):
  """Check correctness of input data for bulk child sync."""
  if not json_data or not isinstance(json_data, dict):
    raise exceptions.BadRequest("No data provided.")

  objects = json_data.get("objects", {})
  if not objects or not isinstance(objects, list):
    raise exceptions.BadRequest("Objects list is not provided.")

  for obj in objects:
    if not obj.get("id"):
      raise exceptions.BadRequest("Object id is not provided.")

    model = models.get_model(obj.get("type"))
    from ggrc.models.mixins import issue_tracker
    if not issubclass(model, issue_tracker.IssueTracked):
      raise exceptions.BadRequest("Provided object is not IssueTracked.")
>>>>>>> c058d9be
<|MERGE_RESOLUTION|>--- conflicted
+++ resolved
@@ -788,7 +788,100 @@
   return Response(json.dumps(response), mimetype='application/json')
 
 
-<<<<<<< HEAD
+@app.route("/generate_children_issues", methods=["POST"])
+@login_required
+def generate_children_issues():
+  """Generate linked issuetracker issues for children objects.
+
+  This endpoint is used to create tickets for all specific type instances
+  in scope of parent. For example it allows to create tickets for all
+  Assessments in some Audit.
+  """
+  validate_child_bulk_gen_data(request.json)
+  task_queue = create_task(
+      "generate_children_issues",
+      url_for(run_children_issues_generation.__name__),
+      run_children_issues_generation,
+      request.json,
+  )
+  return task_queue.task_scheduled_response()
+
+
+@app.route("/generate_issues", methods=["POST"])
+@login_required
+def generate_issues():
+  """Bulk generate linked issuetracker issues for provided objects.
+
+  This endpoint creates issuetracker tickets for all provided objects
+  (if such tickets haven't been created before).
+  """
+  validate_bulk_sync_data(request.json)
+  task_queue = create_task(
+      "generate_issues",
+      url_for(run_issues_generation.__name__),
+      run_issues_generation,
+      request.json,
+  )
+  return task_queue.task_scheduled_response()
+
+
+@app.route("/update_issues", methods=["POST"])
+@login_required
+def update_issues():
+  """Bulk update linked issuetracker issues for provided objects.
+
+  This endpoint update issuetracker tickets for all provided objects
+  to the current state in the app.
+  """
+  validate_bulk_sync_data(request.json)
+  task_queue = create_task(
+      "update_issues",
+      url_for(run_issues_update.__name__),
+      run_issues_update,
+      request.json,
+  )
+  return task_queue.task_scheduled_response()
+
+
+def validate_child_bulk_gen_data(json_data):
+  """Check correctness of input data for bulk child sync."""
+  if not json_data or not isinstance(json_data, dict):
+    raise exceptions.BadRequest("No data provided.")
+
+  parent_type = json_data.get("parent", {}).get("type")
+  parent_id = json_data.get("parent", {}).get("id")
+  child_type = json_data.get("child_type")
+
+  if not all((parent_id, parent_type, child_type)):
+    raise exceptions.BadRequest("Required parameters is not provided.")
+
+  parent = models.get_model(parent_type)
+  child = models.get_model(child_type)
+  from ggrc.models.mixins import issue_tracker
+  if not issubclass(parent, issue_tracker.IssueTracked) or \
+     not issubclass(child, issue_tracker.IssueTracked):
+    raise exceptions.BadRequest("Provided model is not IssueTracked.")
+
+
+def validate_bulk_sync_data(json_data):
+  """Check correctness of input data for bulk child sync."""
+  if not json_data or not isinstance(json_data, dict):
+    raise exceptions.BadRequest("No data provided.")
+
+  objects = json_data.get("objects", {})
+  if not objects or not isinstance(objects, list):
+    raise exceptions.BadRequest("Objects list is not provided.")
+
+  for obj in objects:
+    if not obj.get("id"):
+      raise exceptions.BadRequest("Object id is not provided.")
+
+    model = models.get_model(obj.get("type"))
+    from ggrc.models.mixins import issue_tracker
+    if not issubclass(model, issue_tracker.IssueTracked):
+      raise exceptions.BadRequest("Provided object is not IssueTracked.")
+
+
 @app.route("/admin/generate_wf_tasks_notifications", methods=["POST"])
 @login_required
 @admin_required
@@ -799,98 +892,4 @@
                            generate_wf_tasks_notifications)
   return task_queue.make_response(
       app.make_response(("scheduled %s" % task_queue.name, 200,
-                        [('Content-Type', 'text/html')])))
-=======
-@app.route("/generate_children_issues", methods=["POST"])
-@login_required
-def generate_children_issues():
-  """Generate linked issuetracker issues for children objects.
-
-  This endpoint is used to create tickets for all specific type instances
-  in scope of parent. For example it allows to create tickets for all
-  Assessments in some Audit.
-  """
-  validate_child_bulk_gen_data(request.json)
-  task_queue = create_task(
-      "generate_children_issues",
-      url_for(run_children_issues_generation.__name__),
-      run_children_issues_generation,
-      request.json,
-  )
-  return task_queue.task_scheduled_response()
-
-
-@app.route("/generate_issues", methods=["POST"])
-@login_required
-def generate_issues():
-  """Bulk generate linked issuetracker issues for provided objects.
-
-  This endpoint creates issuetracker tickets for all provided objects
-  (if such tickets haven't been created before).
-  """
-  validate_bulk_sync_data(request.json)
-  task_queue = create_task(
-      "generate_issues",
-      url_for(run_issues_generation.__name__),
-      run_issues_generation,
-      request.json,
-  )
-  return task_queue.task_scheduled_response()
-
-
-@app.route("/update_issues", methods=["POST"])
-@login_required
-def update_issues():
-  """Bulk update linked issuetracker issues for provided objects.
-
-  This endpoint update issuetracker tickets for all provided objects
-  to the current state in the app.
-  """
-  validate_bulk_sync_data(request.json)
-  task_queue = create_task(
-      "update_issues",
-      url_for(run_issues_update.__name__),
-      run_issues_update,
-      request.json,
-  )
-  return task_queue.task_scheduled_response()
-
-
-def validate_child_bulk_gen_data(json_data):
-  """Check correctness of input data for bulk child sync."""
-  if not json_data or not isinstance(json_data, dict):
-    raise exceptions.BadRequest("No data provided.")
-
-  parent_type = json_data.get("parent", {}).get("type")
-  parent_id = json_data.get("parent", {}).get("id")
-  child_type = json_data.get("child_type")
-
-  if not all((parent_id, parent_type, child_type)):
-    raise exceptions.BadRequest("Required parameters is not provided.")
-
-  parent = models.get_model(parent_type)
-  child = models.get_model(child_type)
-  from ggrc.models.mixins import issue_tracker
-  if not issubclass(parent, issue_tracker.IssueTracked) or \
-     not issubclass(child, issue_tracker.IssueTracked):
-    raise exceptions.BadRequest("Provided model is not IssueTracked.")
-
-
-def validate_bulk_sync_data(json_data):
-  """Check correctness of input data for bulk child sync."""
-  if not json_data or not isinstance(json_data, dict):
-    raise exceptions.BadRequest("No data provided.")
-
-  objects = json_data.get("objects", {})
-  if not objects or not isinstance(objects, list):
-    raise exceptions.BadRequest("Objects list is not provided.")
-
-  for obj in objects:
-    if not obj.get("id"):
-      raise exceptions.BadRequest("Object id is not provided.")
-
-    model = models.get_model(obj.get("type"))
-    from ggrc.models.mixins import issue_tracker
-    if not issubclass(model, issue_tracker.IssueTracked):
-      raise exceptions.BadRequest("Provided object is not IssueTracked.")
->>>>>>> c058d9be
+                        [('Content-Type', 'text/html')])))