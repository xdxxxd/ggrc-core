--- conflicted
+++ resolved
@@ -9,11 +9,8 @@
 from sqlalchemy.orm import validates
 
 from ggrc import db
-<<<<<<< HEAD
 from ggrc.models import assessment
-=======
 from ggrc.models import audit
->>>>>>> 651e9bb0
 from ggrc.models import mixins
 from ggrc.models import relationship
 from ggrc.models.exceptions import ValidationError
@@ -167,7 +164,6 @@
 
     return (assessment_template_copy, rel)
 
-<<<<<<< HEAD
   @validates('default_people')
   def validate_default_people(self, key, value):
     """Check that default people lists are not empty.
@@ -194,7 +190,7 @@
         )
 
     return value
-=======
+
 
 def create_audit_relationship(audit_stub, obj):
   """Create audit to assessment template relationship"""
@@ -215,5 +211,4 @@
   If "audit" is set on POST, create relationship with Assessment template.
   """
   if "audit" in src:
-      create_audit_relationship(src["audit"], obj)
->>>>>>> 651e9bb0
+      create_audit_relationship(src["audit"], obj)