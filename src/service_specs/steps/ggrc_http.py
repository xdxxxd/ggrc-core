# Copyright (C) 2013 Google Inc., authors, and contributors <see AUTHORS file>
# Licensed under http://www.apache.org/licenses/LICENSE-2.0 <see LICENSE file>
# Created By: david@reciprocitylabs.com
# Maintained By: david@reciprocitylabs.com

import datetime
import json
import ggrc.app
from behave import given, when, then
from iso8601 import parse_date
from sqlalchemy.orm.properties import RelationshipProperty

from tests.ggrc.behave.utils import (
    Example, handle_example_resource, handle_named_example_resource,
    put_resource, get_resource_table_singular, get_service_endpoint_url,
    get_resource, handle_get_resource_and_name_it,
<<<<<<< HEAD
    handle_post_named_example_to_collection_endpoint,
    handle_post_named_example, post_example, handle_get_example_resource,
    handle_template_text, post_to_endpoint,
=======
    handle_post_named_example_to_collection_endpoint, post_example,
    handle_get_example_resource, handle_template_text,
    check_for_resource_in_collection
>>>>>>> 88f5d01f
    )

def get_json_response(context):
  if not hasattr(context, 'json'):
    context.json = context.response.json()
  return context.json

def add_create_permissions(context, rbac_context_id, resource_types):
  if hasattr(context, 'current_user_data'):
    context.current_user_data.setdefault("permissions", {})
    user_perms = context.current_user_data["permissions"]
    permission_type = 'create'
    user_perms.setdefault(permission_type, {})
    for resource_type in resource_types:
      user_perms[permission_type].setdefault(resource_type, [])
      if rbac_context_id not in user_perms[permission_type][resource_type]:
        user_perms[permission_type][resource_type].append(rbac_context_id)
      context.current_user_json = json.dumps(context.current_user_data)

@given('an example "{resource_type}"')
def example_resource(context, resource_type):
  handle_example_resource(context, resource_type)

@given('a new "{resource_type}" named "{example_name}" is created from json')
def named_example_from_json(context, resource_type, example_name):
  text = handle_template_text(context, context.text)
  json_obj = json.loads(text)
  handle_named_example_resource(
      context, resource_type, example_name, **json_obj)

@given('a new "{resource_type}" named "{example_name}"')
def named_example_resource(context, resource_type, example_name, **kwargs):
  handle_named_example_resource(context, resource_type, example_name, **kwargs)

@given('GET of "{typename}" collection')
@when('GET of "{typename}" collection')
def get_collection_for(context, typename):
  handle_get_resource_and_name_it(
      context,
      get_service_endpoint_url(context, typename),
      'collectionresource',
      )

@then('"{resource_name}" is in collection')
def check_resource_in_collection(context, resource_name):
  check_for_resource_in_collection(
      context, 'collectionresource', resource_name, True)

@when('"{name}" is POSTed to its collection')
@given('"{name}" is POSTed to its collection')
def post_named_example_to_collection_endpoint(
    context, name, expected_status=201):
  handle_post_named_example_to_collection_endpoint(
      context, name, expected_status)

@given('"{name}" is in context "{context_id}"')
def set_context_id_for(context, name, context_id):
  example = getattr(context, name)
  example.set('context', {'id': int(context_id)})

@given('HTTP POST of "{name}" to "{url}"')
def simple_post_of_named(context, name, url):
  example = getattr(context, name)
  response = post_example(
      context, example.resource_type, example.value, url)
  assert response.status_code == 200, \
      'Expected status code {0}, received {1}'.format(
          200, response.status_code)
  context.response = response

@given('HTTP POST to endpoint "{endpoint}"')
def post_to_named_endpoint(context, endpoint):
  text = handle_template_text(context, context.text)
  context.response = post_to_endpoint(context, endpoint, text)

@when('the example "{resource_type}" is POSTed to its collection')
def post_example_resource_to_its_collection(context, resource_type):
  post_example_resource(context, resource_type)

def post_example_resource(context, resource_type, url=None):
  context.response = post_example(
      context, resource_type, context.example_resource, url)

@when('GET of "{url}" as "{name}"')
def get_resource_and_name_it(context, url, name):
  handle_get_resource_and_name_it(context, url, name)

@when('GET of the resource "{name}"')
def get_example_resource(context, name, expected_status=200):
  handle_get_example_resource(context, name, expected_status)

@then('a "{status_code}" status code is received')
def validate_status_code(context, status_code):
  assert context.response.status_code == int(status_code), \
      'Expected status code {0}, received {1}'.format(
          status_code, context.response.status_code)

@then('a 201 status code is received')
def validate_status_201(context):
  assert context.response.status_code == 201, \
      'Expected status code 201, received {0}'.format(
          context.response.status_code)

@then('the response has a Location header')
def validate_location_header(context):
  assert 'Location' in context.response.headers

@then('we receive a valid "{resource_type}" in the entity body')
def validate_resource_in_response(context, resource_type):
  assert 'application/json' == context.response.headers['Content-Type']
  assert get_resource_table_singular(resource_type) in get_json_response(context)
  #FIXME more more more

def dates_within_tolerance(original, response):
  floor = datetime.datetime(
      original.year, original.month, original.day, original.hour,
      original.minute, original.second, tzinfo=original.tzinfo)
  ceiling = floor + datetime.timedelta(seconds=1)
  return floor <= response <= ceiling

@then('the received "{resource_type}" matches the one we posted')
def check_resource_equality_for_response(context, resource_type):
  root = unicode(get_resource_table_singular(resource_type))
  resp_json = get_json_response(context)[root]
  orig_json = context.example_resource
  for k in orig_json:
    original = context.example_resource[k]
    response = resp_json[unicode(k)]
    if isinstance(original, datetime.datetime):
      response = parse_date(response)
      assert dates_within_tolerance(original, response), \
          'for {0}: expected {1}, received {2}'.format(
              k, original, response)
      return
    elif isinstance(original, datetime.date):
      response = datetime.datetime.strptime(response, '%Y-%m-%d').date()
    assert original == response, 'for {0}: expected {1}, received {2}'.format(
        k, original, response)

@given('the current user')
def define_current_user_from_pystring(context):
  define_current_user(context, context.text.replace("\n", " ").strip())

@given('current user is "{user_json}"')
def define_current_user(context, user_json):
  import requests
  user_json = handle_template_text(context, user_json)
  if hasattr(context, 'current_user_json'):
    # logout current user
    response = requests.get(
        context.base_url+'/logout',
        headers={'Accept': 'text/html'},
        cookies=getattr(context, 'cookies', {})
        )
    assert response.status_code == 200, 'Failed to logout!!'
    delattr(context, 'cookies')
  context.current_user_data = json.loads(user_json.replace('\\"', '"'))
  context.current_user_json = json.dumps(context.current_user_data)

def get_related_resource_types(resource_type, resource_types):
  model = getattr(ggrc.models, resource_type)
  for attr in ggrc.db.inspect(model).attrs:
    if isinstance(attr, RelationshipProperty):
      columns = tuple(attr.local_columns)[0]
      if not (attr.uselist or columns.primary_key or columns.nullable):
        related_resource_type = attr.mapper.class_.__name__
        if related_resource_type not in resource_types:
          resource_types.add(related_resource_type)
          get_related_resource_types(related_resource_type, resource_types)

@given('current user has create permissions on resource types that "{resource_type}" depends on in context "{rbac_context}"')
def add_related_resource_permissions(context, resource_type, rbac_context):
  resource_types = set()
  get_related_resource_types(resource_type, resource_types)
  rbac_context_id = int(getattr(context, rbac_context).get('id'))
  add_create_permissions(context, rbac_context_id, resource_types)

@then('POST of "{resource_name}" to its collection is allowed')
def check_POST_is_allowed(context, resource_name):
  post_named_example_to_collection_endpoint(context, resource_name)

@then('POST of "{resource_name}" to its collection is forbidden')
def check_POST_is_forbidden(context, resource_name):
  post_named_example_to_collection_endpoint(
      context, resource_name, expected_status=403)

@then('GET of "{resource_name}" is allowed')
def check_GET_is_allowed(context, resource_name):
  get_example_resource(context, resource_name)

@then('GET of "{resource_name}" is forbidden')
def check_GET_is_forbidden(context, resource_name):
  get_example_resource(context, resource_name, expected_status=403)

@given('a user with email "{email}" as "{resource_name}"')
def get_or_post_with_email(context, email, resource_name):
  resource = None
  response = get_resource(context, "/api/people?email={0}".format(email))
  if response.status_code == 200:
    collection = response.json()['people_collection']['people']
    if len(collection) > 0:
      resource = collection[0]
  if resource is None:
    response = post_example(context, "Person",
        { "email": email, "context": { "id": None } })
    if response.status_code == 201:
      resource = response.json()['person']
  assert resource is not None, \
    'Failed to find or create a person with email: {email}'.format(email=email)
  setattr(context, resource_name, resource)

def put_example_resource(context, name, expected_status=200):
  example = getattr(context, name)
  url = example.get('selfLink')
  response = put_resource(context, url, example)
  assert response.status_code == expected_status
  if expected_status == 200 or expected_status == 201:
    example = Example(example.resource_type, response.json())
    setattr(context, name, example)

@when('PUT "{resource_name}"')
@then('PUT of "{resource_name}" is allowed')
def check_PUT_is_allowed(context, resource_name):
  put_example_resource(context, resource_name)

@then('PUT of "{resource_name}" is forbidden')
def check_PUT_is_forbidden(context, resource_name):
  put_example_resource(context, resource_name, expected_status=403)

def delete_resource(context, url, resource):
  import requests
  headers={
      'Content-Type': 'application/json',
      'If-Match': resource.response.headers['Etag'],
      'If-Unmodified-Since': resource.response.headers['Last-Modified'],
      }
  if hasattr(context, 'current_user_json'):
    headers['X-ggrc-user'] = context.current_user_json
  response = requests.delete(
      context.base_url+url,
      headers=headers,
      cookies=getattr(context, 'cookies', {})
      )
  context.cookies = response.cookies
  return response

def delete_example_resource(context, name, expected_status=200):
  example = getattr(context, name)
  url = example.get('selfLink')
  response = delete_resource(context, url, example)
  assert response.status_code == expected_status

@when('DELETE "{resource_name}"')
@then('DELETE of "{resource_name}" is allowed')
def check_DELETE_is_allowed(context, resource_name):
  delete_example_resource(context, resource_name, expected_status=200)

@then('DELETE of "{resource_name}" is forbidden')
def check_DELETE_is_allowed(context, resource_name):
  delete_example_resource(context, resource_name, expected_status=403)<|MERGE_RESOLUTION|>--- conflicted
+++ resolved
@@ -14,15 +14,9 @@
     Example, handle_example_resource, handle_named_example_resource,
     put_resource, get_resource_table_singular, get_service_endpoint_url,
     get_resource, handle_get_resource_and_name_it,
-<<<<<<< HEAD
-    handle_post_named_example_to_collection_endpoint,
-    handle_post_named_example, post_example, handle_get_example_resource,
-    handle_template_text, post_to_endpoint,
-=======
     handle_post_named_example_to_collection_endpoint, post_example,
-    handle_get_example_resource, handle_template_text,
-    check_for_resource_in_collection
->>>>>>> 88f5d01f
+    handle_get_example_resource, handle_template_text, post_to_endpoint,
+    check_for_resource_in_collection,
     )
 
 def get_json_response(context):
