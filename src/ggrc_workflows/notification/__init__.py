# Copyright (C) 2013 Google Inc., authors, and contributors <see AUTHORS file>
# Licensed under http://www.apache.org/licenses/LICENSE-2.0 <see LICENSE file>
# Created By: mouli@meics.org
# Maintained By: dan@reciprocitylabs.com


from flask import current_app, request, redirect, session
from ggrc.app import app
import ggrc_workflows.models as models
<<<<<<< HEAD
from ggrc.notification import EmailNotification, EmailDigestNotification, CalendarService
from ggrc.notification import CalendarNotification, CalendarService, get_calendar_event
=======
from ggrc.notification import EmailNotification, EmailDigestNotification
from ggrc.notification import EmailDeferredNotification, EmailDigestDeferredNotification
>>>>>>> 5d8d4536
from datetime import date, timedelta
from ggrc.services.common import Resource
from ggrc.models import Person
from ggrc_basic_permissions.models import Role, UserRole
from ggrc import db
from ggrc_workflows import status_change, workflow_cycle_start
from ggrc_workflows import calc_start_date
<<<<<<< HEAD
from datetime import datetime
from oauth2client.client import OAuth2WebServerFlow
from ggrc import settings
=======
from ggrc.services.common import Resource
>>>>>>> 5d8d4536

PRI_TASK_OVERDUE=1
PRI_TASK_DUE=2
PRI_TASK_ASSIGNMENT=3
PRI_TASK_CHANGES=4
PRI_TASKGROUP=5
PRI_WORKFLOW=6
PRI_CYCLE=7
PRI_WORKFLOW_MEMBER_CHANGES=8
PRI_OTHERS=9

WORKFLOW_CYCLE_DUE=3
WORKFLOW_CYCLE_STARTING=[3, 7]

def notify_on_change(workflow):
  if workflow.notify_on_change is None:
    return False
  else:
    return workflow.notify_on_change

def get_cycle_by_id(id):
  return db.session.query(models.Cycle).\
    filter(models.Cycle.id == id).first()

def get_taskgroup_by_id(id):
  return db.session.query(models.CycleTaskGroup).\
    filter(models.CycleTaskGroup.id == id).first()

def get_workflow_owner(workflow):
  workflow_owner_role = Role.query.filter(Role.name == 'WorkflowOwner').first()
  user_roles = UserRole.query.filter(
      UserRole.context_id == workflow.context_id,
      UserRole.role_id == workflow_owner_role.id)
  for user_role in user_roles:
    return user_role.person

def get_task_workflow_owner(task):
  workflow=get_task_workflow(task) 
  if workflow is None:
    current_app.logger.warn("Trigger: workflow is not found for task " + task.title)
    return None
  return get_workflow_owner(workflow)

def get_taskgroup_workflow_owner(task_group):
  workflow=get_taskgroup_workflow(task_group) 
  if workflow is None:
    current_app.logger.warn("Trigger: workflow is not found for task group " + task_group.title)
    return None
  return get_workflow_owner(workflow)

def get_cycle_workflow_owner(cycle):
  workflow=get_cycle_workflow(cycle) 
  if workflow is None:
    current_app.logger.warn("Trigger: workflow is not found for cycle" + cycle.title)
    return None
  return get_workflow_owner(workflow)

def get_task_workflow(task):
  cycle=get_cycle(task)
  if cycle is None:
    current_app.logger.warn("Trigger: cycle is not found for task " + task.title)
    return None
  return get_cycle_workflow(cycle)

def get_taskgroup_workflow(task_group):
  cycle=get_taskgroup_cycle(task_group) 
  if cycle is None:
    current_app.logger.warn("Trigger: cycle is not found for task group " + task_group.title)
    return None
  workflow=get_cycle_workflow(cycle)
  if workflow is None:
    current_app.logger.warn("Trigger: workflow cycle is not found for task group " + task_group.title)
    return None
  return workflow

def get_task_assignee(task):
  if task.contact is not None:
    return task.contact
  task_group=get_taskgroup(task)
  if task_group is not None and task_group.contact is not None:
    return task_group.contact
  if task_group is None:
    current_app.logger.warn("Trigger: task group for cycle is not found for task " + task.title)
    return None
  cycle=get_taskgroup_cycle(task_group)
  if cycle is not None and cycle is not None:
    return cycle.contact
  if cycle is None:
    current_app.logger.warn("Trigger: cycle is not found for task " + task.title)
    return None
   
def get_cycle(task):
  task_group=get_taskgroup(task) 
  if task_group is None:
    current_app.logger.warn("Trigger: cycle task group is not found for task " + task.title)
    return None
  return get_taskgroup_cycle(task_group)

def get_taskgroup_cycle(task_group):
  return task_group.cycle

def get_cycle_workflow(cycle):
  return cycle.workflow

def get_taskgroup(task):
  task_group_object=task.cycle_task_group_object
  if task_group_object == None:
    return None
  return task_group_object.cycle_task_group

def get_task_contacts(task):
  workflow_owner=get_task_workflow_owner(task)
  if workflow_owner is None:
    current_app.logger.warn("Unable to find workflow owner for task " + task.title)
    return None
  assignee=get_task_assignee(task)
  if assignee is None:
    current_app.logger.warn("Trigger: Unable to find assignee for task " + task.title)
    return None
  ret_tuple=(workflow_owner, assignee)
  return ret_tuple

def get_task_group_contacts(task_group):
  workflow_owner=get_taskgroup_workflow_owner(task_group)
  if workflow_owner is None:
    current_app.logger.warn("Trigger: Unable to find workflow owner for task group " + task_group.title)
    return None
  ret_tuple=(workflow_owner, workflow_owner)
  return ret_tuple

def get_cycle_contacts(cycle):
  workflow_owner=get_cycle_workflow_owner(cycle)
  if workflow_owner is None:
    current_app.logger.warn("Trigger: Unable to find workflow owner for cycle" + cycle.title)
    return None
  if cycle.contact is None:
    current_app.logger.warn("Trigger: Unable to find contacts for cycle " + \
      cycle.title + " , using workflow owner as contact")
    ret_tuple=(workflow_owner, workflow_owner)
  else:
    contacts=cycle.contact
    if contacts is None:
      current_app.logger.warn("Trigger: Unable to find contact information for cycle" + cycle.title)
      return None
    ret_tuple=(workflow_owner, contacts)
  return ret_tuple

def prepare_notification_for_task(task, sender, recipient, subject, notif_pri):
  workflow=get_task_workflow(task)
  if workflow is None:
    current_app.logger.warn("Trigger: Unable to find workflow for task " + task.title)
    return
  recipients=[recipient]
  empty_line="""
  """
  content=empty_line + subject + " for workflow '" + workflow.title + "' " + empty_line + \
    "  " + request.url_root + workflow._inflector.table_plural + \
    "/" + str(workflow.id) + "#task_widget"
  override_flag=notify_on_change(workflow)
  prepare_notification(task, 'Email_Deferred', notif_pri, subject, content, sender, \
   recipients, override=override_flag)
  prepare_notification(task, 'Email_Digest_Deferred', notif_pri, subject, content, sender, \
   recipients, override=override_flag)

def prepare_notification_for_taskgroup(task_group, sender, recipient, subject, notif_pri):
  workflow=get_taskgroup_workflow(task_group)
  if workflow is None:
    current_app.logger.warn("Trigger: Unable to find workflow for task group " + task_group.title)
    return
  recipients=[recipient]
  empty_line="""
  """
  content=empty_line + subject + " for workflow '" + workflow.title + "' " + empty_line + \
    "  " + request.url_root + workflow._inflector.table_plural + \
    "/" + str(workflow.id) + "#task_group_widget"
  override_flag=notify_on_change(workflow)
  prepare_notification(task_group, 'Email_Deferred', notif_pri, subject, content, sender, recipients, override=override_flag)
  prepare_notification(task_group, 'Email_Digest_Deferred', notif_pri, subject, content, sender, recipients, override=override_flag)

def handle_tasks_overdue():
  tasks=db.session.query(models.CycleTaskGroupObjectTask).\
    filter(models.CycleTaskGroupObjectTask.end_date < date.today()).\
    filter(models.CycleTaskGroupObjectTask.status != 'Finished').\
    filter(models.CycleTaskGroupObjectTask.status != 'Verified').\
    all()
  for task in tasks:
    contact=get_task_contacts(task)
    if contact is None:
      continue
    workflow_owner=contact[0]
    assignee=contact[1]
    subject="Task " + "'" + task.title + "' is past overdue "  + str(task.end_date)
    prepare_notification_for_task(task, workflow_owner, assignee, subject, PRI_TASK_OVERDUE)

def handle_tasks_due(num_days):
  tasks=db.session.query(models.CycleTaskGroupObjectTask).\
    filter(models.CycleTaskGroupObjectTask.end_date == (date.today() + timedelta(num_days))).\
    filter(models.CycleTaskGroupObjectTask.status != 'Finished').\
    filter(models.CycleTaskGroupObjectTask.status != 'Verified').\
    all()
  for task in tasks:
    contact=get_task_contacts(task)
    if contact is None:
      continue
    workflow_owner=contact[0]
    assignee=contact[1]
    subject="Task " + "'" + task.title + "' is due in " + str(num_days) + " days"
    prepare_notification_for_task(task, workflow_owner, assignee, subject, PRI_TASK_DUE)

@Resource.model_put.connect_via(models.Cycle)
def handle_end_cycle(sender, obj=None, src=None, service=None):
  if obj is None:
    current_app.logger.warn("Trigger: Unable to get cycle object")
    return
  if not hasattr(obj, 'is_current'):
    current_app.logger.warn("is_current attribute is not set in object")
    return
  if not obj.is_current:
    notify_custom_message=False
    subject="Workflow Cycle " + "'" + obj.title + "' ended"
    prepare_notification_for_cycle(obj, subject, PRI_CYCLE, notify_custom_message)

@workflow_cycle_start.connect_via(models.Cycle)
def handle_start_cycle(sender, obj=None, new_status=None, old_status=None):
  if obj is None:
    current_app.logger.warn("Trigger: Unable to get cycle object")
    return
  notify_custom_message=True
  subject="Workflow Cycle " + "'" + obj.title + "' started"
  prepare_notification_for_cycle(obj, subject, PRI_CYCLE, notify_custom_message)

@status_change.connect_via(models.CycleTaskGroup)
def handle_taskgroup_status_change(sender, obj=None, new_status=None, old_status=None):
  if obj is None:
    current_app.logger.warn("Trigger: Unable to get task group object")
    return
  contact=get_task_group_contacts(obj)
  if contact is None:
    current_app.logger.warn("Trigger: Unable to get task group contact information")
    return
  workflow_owner=contact[0]
  assignee=contact[1]
  subject="Task Group " + "'" + obj.title + "' status changed to "  + new_status
  prepare_notification_for_taskgroup(obj, workflow_owner, assignee, subject, PRI_TASKGROUP)

@Resource.model_put.connect_via(models.CycleTaskGroupObjectTask)
def handle_task_put(sender, obj=None, src=None, service=None):
  if not (src.get('status') and getattr(obj, 'status')):
    current_app.logger.warn("Trigger: Status attribute is not modified for task")
    return
  contact=get_task_contacts(obj)
  if contact is None:
    current_app.logger.warn("Trigger: Unable to get task contact information")
    return
  workflow_owner=contact[0]
  assignee=contact[1]
  subject="Task " + "'" + obj.title + "' status changed to " + obj.status
  notif_pri=PRI_TASK_CHANGES
  if obj.status in ['InProgress']:
    notif_pri=PRI_TASK_ASSIGNMENT
  if obj.status in ['InProgress', 'Finished', 'Assigned', 'Declined', 'Verified']: 
    prepare_notification_for_task(obj, workflow_owner, assignee, subject, notif_pri)

@Resource.model_posted.connect_via(models.WorkflowPerson)
def handle_workflow_person_post(sender, obj=None, src=None, service=None):
  person=obj.person
  workflow=obj.workflow
  subject="Member " + person.name + " is added to workflow " + workflow.title
  prepare_notification_for_workflow_member(workflow, person, subject, PRI_WORKFLOW_MEMBER_CHANGES, 'Add')

@Resource.model_deleted.connect_via(models.WorkflowPerson)
def handle_workflow_person_deleted(sender, obj=None, service=None):
  person=obj.person
  workflow=obj.workflow
  subject="Member " + person.name + " is removed from workflow " + workflow.title
  prepare_notification_for_workflow_member(workflow, person, subject, PRI_WORKFLOW_MEMBER_CHANGES, 'Remove')

def prepare_notification_for_workflow_member(workflow, member, subject, notif_pri, action):
  if not action in ['Add', 'Remove']:
    return
  found_cycle=False
  for cycle in workflow.cycles:
    if cycle.status not in ['InProgress', 'Finished', 'Verified']:
      continue
    else:
      found_cycle=True
      break
  if not found_cycle:
    current_app.logger.warn("Trigger: No Cycle has been started for workflow " + workflow.title)
    return
  workflow_owner=get_workflow_owner(workflow)
  if workflow_owner is None:
    current_app.logger.warn("Trigger: Unable to find workflow owner")
    return
  override_flag=notify_on_change(workflow)
  empty_line="""
  """
  content=empty_line + subject + empty_line +  \
    "  " + request.url_root + workflow._inflector.table_plural + \
    "/" + str(workflow.id) + "#person_widget"
  to_email={}
  # custom message is set in email for new member added to workflow (not for email digest)
  if action in ['Add']:
    notify_custom_message={member.id: workflow.notify_custom_message + '<br>'}
  else:
    notify_custom_message=None
  recipients=[]
  for person in workflow.people:
    if not to_email.has_key(person.id):
      to_email[person.id]=True
      recipients.append(person)
  if len(recipients):
    prepare_notification(workflow, 'Email_Now', notif_pri, subject, content, \
      workflow_owner, recipients, notify_custom_message=notify_custom_message, override=override_flag)
    prepare_notification(workflow, 'Email_Digest', notif_pri, subject, content, \
        workflow_owner, recipients, override=override_flag)

def prepare_notification_for_cycle(cycle, subject, notif_pri, notify_custom_message=False):
  workflow=get_cycle_workflow(cycle)
  if workflow is None:
    current_app.logger.warn("Trigger: Unable to find workflow for cycle")
    return
  workflow_owner=get_workflow_owner(workflow)
  if workflow_owner is None:
    current_app.logger.warn("Trigger: Unable to find workflow owner for cycle")
    return
  override_flag=notify_on_change(workflow)
  empty_line="""
  """
  content=empty_line + subject + empty_line +  \
    "  " + request.url_root + workflow._inflector.table_plural + \
    "/" + str(workflow.id) + "#current_widget"
  email_content=content
  if notify_custom_message is True and workflow.notify_custom_message is not None:
    email_content=workflow.notify_custom_message + "<br>" + content
  prepare_notification(cycle, 'Email_Now', notif_pri, subject, email_content, \
    workflow_owner, workflow.people, override=override_flag)
  prepare_notification(cycle, 'Email_Digest', notif_pri, subject, content, \
    workflow_owner, workflow.people, override=override_flag)

def prepare_notification_for_workflow(workflow, subject, notif_pri):
  workflow_owner=get_workflow_owner(workflow)
  if workflow_owner is None:
    current_app.logger.warn("Trigger: Unable to find workflow owner for cycle")
    return
  override_flag=notify_on_change(workflow)
  empty_line="""
  """
  content=empty_line + subject + empty_line +  \
    "  " + request.url_root + workflow._inflector.table_plural + \
    "/" + str(workflow.id) + "#info_widget"
  prepare_notification(workflow, 'Email_Now', notif_pri, subject, content, \
    workflow_owner, workflow.people, override=override_flag)
  prepare_notification(workflow, 'Email_Digest', notif_pri, subject, content, \
    workflow_owner, workflow.people, override=override_flag)

def handle_workflow_cycle_overdue():
  workflow_cycles=db.session.query(models.Cycle).\
    filter(models.Cycle.status != 'Finished').\
    filter(models.Cycle.status != 'Verified').\
    filter(models.Cycle.end_date < date.today()).\
    all()
  for cycle in workflow_cycles:
    subject="Workflow " + "'" + cycle.title + "' is past overdue " + str(cycle.end_date) 
    prepare_notification_for_cycle(cycle, subject, PRI_CYCLE)

def handle_workflow_cycle_due(num_days):
  workflow_cycles=db.session.query(models.Cycle).\
    filter(models.Cycle.status != 'Finished').\
    filter(models.Cycle.status != 'Verified').\
    filter(models.Cycle.end_date == (date.today() + timedelta(num_days))).\
    all()
  for cycle in workflow_cycles:
    subject="Workflow " + "'" + cycle.title + "' is due in " + str(num_days) + " days"
    prepare_notification_for_cycle(cycle, subject, PRI_CYCLE)

def handle_workflow_cycle_starting(num_days):
  workflows=db.session.query(models.Workflow)
  for workflow in workflows:
    next_start_date=calc_start_date(
      workflow.frequency, 
      workflow.start_date)
    starting_date=date.today() + timedelta(num_days)
    if next_start_date == starting_date:
      subject="Workflow " + "'" + workflow.title + "' will start in " + str(num_days) + " days"
      prepare_notification_for_workflow(workflow, subject, PRI_WORKFLOW)

def prepare_notification(src, notif_type, notif_pri, subject, content, owner, recipients, \
  override=False, notify_custom_message=None):
  if notif_type == 'Email_Digest':
    emaildigest_notification = EmailDigestNotification()
    emaildigest_notification.notif_pri = notif_pri
    try:
      emaildigest_notification.prepare([src], owner, recipients, subject, content, override)
    except Exception as e:
      current_app.logger.warn("Exception occured in preparing email digest notification: " + str(e))
  elif notif_type == 'Email_Digest_Deferred':
    emaildigest_notification = EmailDigestDeferredNotification()
    emaildigest_notification.notif_pri = notif_pri
    try:
      emaildigest_notification.prepare([src], owner, recipients, subject, content, override)
    except Exception as e:
      current_app.logger.warn("Exception occured in preparing deferred email digest notification: " + str(e))
  elif notif_type == 'Email_Now':
    email_notification=EmailNotification()
    email_notification.notif_pri=notif_pri
    try:
      notification=email_notification.prepare([src], owner, recipients, subject, content, override)
    except Exception as e:
      current_app.logger.warn("Exception occured in preparing email notification: " + str(e))
      return
    if notification is not None:
      try:
        email_notification.notify_one(notification, notify_custom_message)
      except Exception as e:
        current_app.logger.warn("Exception occured in notifying email: " + str(e))
  elif notif_type == 'Email_Deferred':
    try:
      email_notification=EmailDeferredNotification()
      email_notification.notif_pri=notif_pri
      notification=email_notification.prepare([src], owner, recipients, subject, content, override)
    except Exception as e:
      current_app.logger.warn("Exception occured in preparing deferred email notification: " + str(e))

class WorkflowCalendarService(CalendarService):
  def __init__(self, credentials=None):
    super(WorkflowCalendarService, self).__init__(credentials)

  def handle_cycle_create(self, cycle):
    workflow=get_cycle_workflow(cycle)
    if workflow is None:
      current_app.logger.warn("Workflow not found for cycle " + cycle.title)
      return 
    workflow_owner=get_workflow_owner(workflow)
    if workflow_owner is None:
      current_app.logger.warn("Workflow owner not found for workflow " + workflow.title)
      return
    calendar_event = get_calendar_event(self.calendar_service, workflow_owner.email, cycle.title)
    if calendar_event is not None:
      current_app.logger.warn("Calendar event is already created for cycle " + cycle.title)
      return
    # Prepare the calendar event to be sent
    subject=cycle.title
    content=cycle.title + ' ' + request.url_root + workflow._inflector.table_plural + \
      '/' + str(workflow.id) + '#current_widget'
    notif=CalendarNotification()
    notif.start_date=cycle.start_date
    notif.end_date=cycle.end_date
    notif.notif_pri=PRI_OTHERS
    notif.calendar_service=self.calendar_service
    calendar_notification = notif.prepare([cycle], workflow_owner, workflow.people, subject, content)
    if calendar_notification is not None:
      notif.notify_one(calendar_notification)
    # create task group related events during start of workflow
    for task_group in cycle.cycle_task_groups:
      self.handle_taskgroup_create(task_group)

  def handle_taskgroup_create(self, task_group):
    workflow=get_taskgroup_workflow(task_group)
    if workflow is None:
      current_app.logger.warn("Workflow not found for task group " + task_group.title)
      return 
    cycle=get_taskgroup_cycle(task_group)
    if cycle is None:
      current_app.logger.warn("cycle not found for task group " + task_group.title)
      return 
    workflow_owner=get_workflow_owner(workflow)
    if workflow_owner is None:
      current_app.logger.warn("Workflow owner not found for workflow " + workflow.title)
      return
    recipient_contacts={}
    for task_group_object in task_group.cycle_task_group_objects:
      for task in task_group_object.cycle_task_group_object_tasks:
         if task.contact is not None:
           recipient_contacts[task.contact.id] = task.contact
    assignees=[]
    for id, contact in recipient_contacts.items():
      assignees.append(contact)
    calendar_event = get_calendar_event(self.calendar_service, workflow_owner.email, task_group.title)
    if calendar_event is not None:
      current_app.logger.warn("Calendar event is already created for task group " + task_group.title)
      return
    # Prepare the calendar event to be sent
    subject=task_group.title
    content=task_group.title + ' ' + request.url_root + workflow._inflector.table_plural + \
      '/' + str(workflow.id) + '#task_group_widget'
    notif=CalendarNotification()
    notif.start_date=cycle.start_date
    notif.end_date=task_group.end_date
    notif.notif_pri=PRI_OTHERS
    notif.calendar_service=self.calendar_service
    calendar_notification = notif.prepare([task_group], workflow_owner, assignees, subject, content)
    if calendar_notification is not None:
      notif.notify_one(calendar_notification)

def notify_email_digest():
  """ Preprocessing of tasks, cycles prior to generating email digest
  """
  handle_tasks_overdue()
  handle_workflow_cycle_overdue()
  handle_workflow_cycle_due(WORKFLOW_CYCLE_DUE)
  for num_days in WORKFLOW_CYCLE_STARTING:
    handle_workflow_cycle_starting(num_days)
  db.session.commit()

  email_digest_notification=EmailDigestNotification()
  email_digest_notification.notify()
  db.session.commit()

<<<<<<< HEAD
GOOGLE_CLIENT_ID= getattr(settings, 'GAPI_CLIENT_ID')
GOOGLE_SECRET_KEY= getattr(settings, 'SECRET_KEY')

def handle_calendar_request(resource, id):
  flow = OAuth2WebServerFlow(client_id=GOOGLE_CLIENT_ID, 
    client_secret=GOOGLE_SECRET_KEY,
    scope='https://www.googleapis.com/auth/calendar',
    redirect_uri=request.url_root + 'oauth2callback/calendar') 
  auth_uri=flow.step1_get_authorize_url()
  current_app.logger.info("auth uri: " + auth_uri + " redirect uri: " + request.url_root + \
        "oauth2callback/calendar") 
  if session.has_key('calendar_resource'):
    current_app.logger.error("Calendar resource is currently is in use for the session, please retry")
    return 'Error'
  session['calendar_resource']=(resource, id)
  return redirect(auth_uri)

def handle_calendar_flow_auth():
  if not session.has_key('calendar_resource'):
    current_app.logger.error("Calendar resource not found in session")
    return 'Error'
  resource=session['calendar_resource'][0]
  resource_id=session['calendar_resource'][1]
  del session['calendar_resource']
  error_return=request.args.get("error")
  code=request.args.get("code")
  if error_return is not None:
    current_app.logger.error("Error occured in Calendar flow authorization: " + error_return)
    return 'Error'
  if resource not in ['workflow', 'taskgroup']:
    current_app.logger.error("Resource: " + resource + " is not supported")
    return 'Error' 
  if resource in ['workflow']:
    model_object=get_cycle_by_id(resource_id)
  else:
    model_object=get_taskgroup_by_id(resource_id)
  if model_object is None:
    current_app.logger.error("Error occured in getting resource: " + resource + " id: " + str(resource_id))
    return 'Error'
  flow = OAuth2WebServerFlow(client_id=GOOGLE_CLIENT_ID, 
    client_secret=GOOGLE_SECRET_KEY,
    scope='https://www.googleapis.com/auth/calendar',
    redirect_uri=request.url_root + 'oauth2callback/calendar')
  credentials=flow.step2_exchange(code)
  calendar_service=WorkflowCalendarService(credentials)
  if resource in ['workflow']:
    calendar_service.handle_cycle_create(model_object)
  else:
    calendar_service.handle_taskgroup_create(model_object)
  db.session.commit()
  return 'Ok'
=======
def notify_email_deferred():
  """ Processing of deferred emails in particular handling Task/Undo 
  """
  email_deferred=EmailDeferredNotification()
  email_deferred.notify()
  db.session.commit()

  """ Processing of deferred email digest in particular handling Task/Undo 
      Marking notification type to be EmailDigest
  """
  email_digest_deferred=EmailDigestDeferredNotification()
  email_digest_deferred.notify()
  db.session.commit()
>>>>>>> 5d8d4536
<|MERGE_RESOLUTION|>--- conflicted
+++ resolved
@@ -7,13 +7,9 @@
 from flask import current_app, request, redirect, session
 from ggrc.app import app
 import ggrc_workflows.models as models
-<<<<<<< HEAD
-from ggrc.notification import EmailNotification, EmailDigestNotification, CalendarService
-from ggrc.notification import CalendarNotification, CalendarService, get_calendar_event
-=======
 from ggrc.notification import EmailNotification, EmailDigestNotification
 from ggrc.notification import EmailDeferredNotification, EmailDigestDeferredNotification
->>>>>>> 5d8d4536
+from ggrc.notification import CalendarNotification, CalendarService, get_calendar_event
 from datetime import date, timedelta
 from ggrc.services.common import Resource
 from ggrc.models import Person
@@ -21,13 +17,10 @@
 from ggrc import db
 from ggrc_workflows import status_change, workflow_cycle_start
 from ggrc_workflows import calc_start_date
-<<<<<<< HEAD
 from datetime import datetime
 from oauth2client.client import OAuth2WebServerFlow
 from ggrc import settings
-=======
 from ggrc.services.common import Resource
->>>>>>> 5d8d4536
 
 PRI_TASK_OVERDUE=1
 PRI_TASK_DUE=2
@@ -537,7 +530,6 @@
   email_digest_notification.notify()
   db.session.commit()
 
-<<<<<<< HEAD
 GOOGLE_CLIENT_ID= getattr(settings, 'GAPI_CLIENT_ID')
 GOOGLE_SECRET_KEY= getattr(settings, 'SECRET_KEY')
 
@@ -589,7 +581,7 @@
     calendar_service.handle_taskgroup_create(model_object)
   db.session.commit()
   return 'Ok'
-=======
+
 def notify_email_deferred():
   """ Processing of deferred emails in particular handling Task/Undo 
   """
@@ -602,5 +594,4 @@
   """
   email_digest_deferred=EmailDigestDeferredNotification()
   email_digest_deferred.notify()
-  db.session.commit()
->>>>>>> 5d8d4536
+  db.session.commit()