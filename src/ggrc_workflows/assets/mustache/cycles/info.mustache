--- conflicted
+++ resolved
@@ -8,33 +8,8 @@
 <section class="info{{#is_info_pin}} sticky-info-panel{{/is_info_pin}}">
 
   {{#is_info_pin}}
-<<<<<<< HEAD
-    <div class="clearfix">
-      <div class="tier-content pin">
-        <div class="info-pane-utility">
-          {{{render '/static/mustache/base_objects/info-pin.mustache'}}}
-          {{#using instance=instance.workflow}}
-          <!-- This should have only view link, shouldn't edit cycle instance of workflow while active -->
-            <div class="details-wrap">
-              <a class="btn btn-small btn-draft dropdown-toggle" href="#" data-toggle="dropdown"><i class="grcicon-setup-color"></i></a>
-              <ul class="dropdown-menu" aria-labelledby="drop1" role="menu">
-                {{#if instance.viewLink}}
-                  {{!#is_allowed "view_object_page" instance}}
-                    <li>
-                      <a href="{{instance.viewLink}}">
-                        <i class="fa fa-long-arrow-right"></i>
-                        View {{instance.class.title_singular}}
-                      </a>
-                    </li>
-                  {{!/is_allowed}}
-                {{/if}}
-                <li>
-                  <clipboard-link title="Get permalink" notify="true" text="{{get_permalink}}" />
-                </li>
-=======
     {{{render '/static/mustache/base_objects/info-pin.mustache'}}}
   {{/is_info_pin}}
->>>>>>> d9e25f0e
 
   <div class="info-pane-utility">
     {{#using instance=instance.workflow}}
